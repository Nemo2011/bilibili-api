import setuptools
import sys

if __name__ == '__main__':
    with open("./version.txt") as f:
        version = f.read()
    if 'sdist' in sys.argv:
        # 自动生成readme
        print("动态生成README.md")
        with open("README.template.md", 'r', encoding='utf8') as f:
            content = f.read()
            # 替换版本号
            content = content.replace('%version%', version)
            long_description = content
        with open("README.md", "w", encoding="utf-8") as f:
            f.write(content)
    else:
        with open("README.md", "r", encoding="utf-8") as f:
            long_description = f.read()

    setuptools.setup(
        name='bilibili_api',
        version=version,
        license='GPLv3+',
        author='Passkou',
        author_email='psk116@outlook.com',
        description='哔哩哔哩的各种API调用便捷整合（视频、动态、直播等），另外附加一些常用的功能。',
        long_description=long_description,
        long_description_content_type="text/markdown",
        packages=setuptools.find_packages(),
        keywords=[
            "bilibili",
            "api",
            "spider"
        ],
        classifiers=[
            "License :: OSI Approved :: GNU General Public License v3 or later (GPLv3+)",
            "Natural Language :: Chinese (Simplified)",
<<<<<<< HEAD
            "Programming Language :: Python :: 3.8"
=======
            "Programming Language :: Python :: 3.8",
>>>>>>> 574950e6
            "Programming Language :: Python :: 3.9"
        ],
        install_requires=[
            "requests >= 2.24.0",
            "websockets >= 8.1",
            "beautifulsoup4 >= 4.9.1",
            "aiohttp >= 3.6.2",
            "cssutils >= 1.0.2"
        ],
        package_data={
            'bilibili_api': [
                "data/*.*",
                "tools/*.*"
            ]
        },
        url="https://passkou.com/bilibili_api",
        project_urls={
            "Source": "https://github.com/Passkou/bilibili_api",
            "Homepage": "https://passkou.com/bilibili_api",
            "Documentation": "https://passkou.com/docs/bilibili_api"
        },
        python_requires=">=3.8",
        data_files=[
            ("", ["./LICENSE.md", "./CHANGELOG.md", "./version.txt", "./README.template.md"])
        ]
    )<|MERGE_RESOLUTION|>--- conflicted
+++ resolved
@@ -36,11 +36,7 @@
         classifiers=[
             "License :: OSI Approved :: GNU General Public License v3 or later (GPLv3+)",
             "Natural Language :: Chinese (Simplified)",
-<<<<<<< HEAD
-            "Programming Language :: Python :: 3.8"
-=======
             "Programming Language :: Python :: 3.8",
->>>>>>> 574950e6
             "Programming Language :: Python :: 3.9"
         ],
         install_requires=[
