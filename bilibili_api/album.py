"""
bilibili_api.album

相簿相关
"""

from typing import Any, List, Union
from .utils.utils import get_api
from .utils.network_httpx import request
from .utils.Credential import Credential
from .utils.Picture import Picture
<<<<<<< HEAD
from .utils.Credential import Credential
=======
from .exceptions import ArgsException
>>>>>>> da316822
import enum
from typing import Optional

API = get_api("album")


class AlbumCategory(enum.Enum):
    """
    相簿分区枚举。

    - ALL   : 全部
    - PAINTS: 画友
    - PHOTOS: 摄影
    """
    ALL = 0
    PAINTS = 1
    PHOTOS = 2


class AlbumOrder(enum.Enum):
    """
    相簿排序顺序枚举。

    - RECOMMEND: 推荐
    - HOT      : 最火（并非所有函数均对此项支持）
    - NEW      : 最新（并非所有函数均对此项支持）
    """
<<<<<<< HEAD

class Album:
    """
    相簿类，各种对相簿的操作均在其中。
    """

    def __init__(
        self,
        doc_id: Union[None, int] = None,
        credential: Union[None, Credential] = None
        ):
        """
        Args: 
            doc_id (int): 相簿 ID。
            credential (Credential): 用户凭证。
        """
        self.doc_id = doc_id
        self.credential: Credential = Credential() if credential is None else credential

        self.__info: Union[dict, None] = None

    async def get_raw_info(self) -> dict:
        """
        获取相簿完整信息。

        Returns:
            dict: 相簿信息。
        """
        api = API["info"]["detail"]
        params = {"doc_id": self.doc_id}
        resp = await request("GET", api["url"], params=params)
        self.__info = resp
        return resp
    
    async def __get_info_cached(self) -> dict:
        """
        获取相簿信息，如果已获取过则使用之前获取的信息，没有则重新获取。

        Returns:
            dict: 调用 API 返回的结果。
        """
        if self.__info is None:
            return await self.get_raw_info()
        return self.__info

    async def get_info(self) -> dict:
        """
        获取相簿状态。

        Returns:
            dict: 仅供相簿信息。
        """
        info = await self.__get_info_cached()
        return info["item"]
    
    async def get_author(self) -> dict:
        """
        获取相簿作者信息。

        Returns:
            dict: 相簿作者信息。
        """
        info = await self.__get_info_cached()
        return info["item"]["user"]

    async def get_pictures(self) -> List[Picture]:
        """
        获取相簿中的图片。

        Returns:
            List[Picture]: 相簿中的图片。
        """
        info = await self.get_info()
        pictures = []
        for picture in info["pictures"]:
            pictures.append(Picture(url=picture["img_src"], height=picture["img_height"], width=picture["img_width"], size=picture["img_size"]))
        return pictures
=======
    RECOMMEND = "recommend"
    HOT = "hot"
    NEW = "new"

async def get_homepage_albums_list(
    category: AlbumCategory = AlbumCategory.ALL,
    order: AlbumOrder = AlbumOrder.RECOMMEND,
    page_num: int = 1,
    page_size: int = 45,
    credential: Optional[Credential] = None
) -> dict:
    """
    """
    async def get_painter() -> dict:
        api = API["info"]["homepage_painter_albums_list"]
        if order != AlbumOrder.RECOMMEND:
            raise ArgsException("摄影相簿暂不支持以热度/以时间排序。")
        params = {
            "type": order.value,
            "page_num": page_num,
            "page_size": page_size
        }
        return await request(
            "GET",
            api["url"],
            params=params,
            credential=credential
        )
    async def get_photos() -> dict:
        api = API["info"]["homepage_photos_albums_list"]
        if order != AlbumOrder.RECOMMEND:
            raise ArgsException("摄影相簿暂不支持以热度/以时间排序。")
        params = {
            "type": order.value,
            "page_num": page_num,
            "page_size": page_size
        }
        return await request(
            "GET",
            api["url"],
            params=params,
            credential=credential
        )
    if category == AlbumCategory.PAINTS:
        return await get_painter()
    elif category == AlbumCategory.PHOTOS:
        return await get_photos()
    else:
        result = await get_painter()
        result["items"] += (await get_photos())["items"] # type: ignore
        result["total_count"] += (await get_photos())["total_count"] # type: ignore
        return result
>>>>>>> da316822
<|MERGE_RESOLUTION|>--- conflicted
+++ resolved
@@ -4,18 +4,13 @@
 相簿相关
 """
 
-from typing import Any, List, Union
+from typing import Any, List, Union, Optional
 from .utils.utils import get_api
 from .utils.network_httpx import request
 from .utils.Credential import Credential
 from .utils.Picture import Picture
-<<<<<<< HEAD
-from .utils.Credential import Credential
-=======
 from .exceptions import ArgsException
->>>>>>> da316822
 import enum
-from typing import Optional
 
 API = get_api("album")
 
@@ -41,7 +36,10 @@
     - HOT      : 最火（并非所有函数均对此项支持）
     - NEW      : 最新（并非所有函数均对此项支持）
     """
-<<<<<<< HEAD
+    RECOMMEND = "recommend"
+    HOT = "hot"
+    NEW = "new"
+
 
 class Album:
     """
@@ -119,10 +117,7 @@
         for picture in info["pictures"]:
             pictures.append(Picture(url=picture["img_src"], height=picture["img_height"], width=picture["img_width"], size=picture["img_size"]))
         return pictures
-=======
-    RECOMMEND = "recommend"
-    HOT = "hot"
-    NEW = "new"
+
 
 async def get_homepage_albums_list(
     category: AlbumCategory = AlbumCategory.ALL,
@@ -171,5 +166,4 @@
         result = await get_painter()
         result["items"] += (await get_photos())["items"] # type: ignore
         result["total_count"] += (await get_photos())["total_count"] # type: ignore
-        return result
->>>>>>> da316822
+        return result