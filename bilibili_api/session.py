--- conflicted
+++ resolved
@@ -583,13 +583,8 @@
         """
 
         await self.run(exclude_self)
-<<<<<<< HEAD
-        while self.get_status() < 2:
-            pass
-=======
         while self.get_status() < 2:  # noqa: ASYNC110
             await asyncio.sleep(1)
->>>>>>> 31b33933
 
         if self.get_status() == 2:
             self.__status = 3
