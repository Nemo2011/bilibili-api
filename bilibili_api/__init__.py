"""
bilibili_api

哔哩哔哩的各种 API 调用便捷整合（视频、动态、直播等），另外附加一些常用的功能。
"""

import asyncio
import platform

from . import (
    app,
    article,
    ass,
    audio,
    bangumi,
    black_room,
    channel,
    cheese,
    comment,
    dynamic,
    favorite_list,
    game,
    homepage,
    interactive_video,
    live,
    login,
    login_func,
    rank,
    search,
    settings,
    topic,
    user,
    video,
<<<<<<< HEAD
    emoji,
    session,
    vote,
=======
    video_uploader,
)
from .errors import (
    ApiException,
    ResponseCodeException,
    ResponseException,
    NetworkException,
    ArgsException,
    CredentialNoSessdataException,
    CredentialNoBiliJctException,
    CredentialNoBuvid3Exception,
    CredentialNoDedeUserIDException,
    DanmakuClosedException,
    VideoUploadException,
    LoginError,
    LiveException,
    DynamicExceedImagesException,
>>>>>>> f4b490db
)
from .utils.aid_bvid_transformer import aid2bvid, bvid2aid
from .utils.Credential import Credential
from .utils.Danmaku import Danmaku, DmFontSize, DmMode, SpecialDanmaku
from .utils.get_item import GetItemObjectType, get_item
from .utils.parse_link import ResourceType, parse_link
from .utils.short import get_real_url
from .utils.sync import sync
from .utils.network_httpx import get_session, set_session, HEADERS

# 如果系统为 Windows，则修改默认策略，以解决代理报错问题
if "windows" in platform.system().lower():
    asyncio.set_event_loop_policy(asyncio.WindowsSelectorEventLoopPolicy())
<<<<<<< HEAD
del asyncio, platform

# ALL
__all__ = [
    "app",
    "article",
    "ass",
    "audio",
    "bangumi",
    "black_room",
    "channel",
    "cheese",
    "comment",
    "dynamic",
    "favorite_list",
    "homepage",
    "interactive_video",
    "live",
    "login_func",
    "login",
    "rank",
    "search",
    "settings",
    "user",
    "video_uploader",
    "video",
    "ARTICLE_COLOR_MAP",
    "AUDIO_QUALITY",
    "ApiException",
    "ArgsException",
    "BLACK_TYPE",
    "Credential",
    "CredentialNoBiliJctException",
    "CredentialNoBuvid3Exception",
    "CredentialNoDedeUserIDException",
    "CredentialNoSessdataException",
    "Danmaku",
    "DanmakuClosedException",
    "DmFontSize",
    "DmMode",
    "HEADERS",
    "LoginError",
    "NetworkException",
    "ResourceType",
    "ResponseCodeException",
    "ResponseException",
    "SpecialDanmaku",
    "VIDEO_CODECS",
    "VIDEO_QUALITY",
    "VideoUploadException",
    "aid2bvid",
    "bvid2aid",
    "get_real_url",
    "parse_link",
    "sync",
    "emoji",
    "session",
    "vote",
]
=======
del asyncio, platform
>>>>>>> f4b490db
<|MERGE_RESOLUTION|>--- conflicted
+++ resolved
@@ -31,11 +31,9 @@
     topic,
     user,
     video,
-<<<<<<< HEAD
     emoji,
     session,
     vote,
-=======
     video_uploader,
 )
 from .errors import (
@@ -53,7 +51,6 @@
     LoginError,
     LiveException,
     DynamicExceedImagesException,
->>>>>>> f4b490db
 )
 from .utils.aid_bvid_transformer import aid2bvid, bvid2aid
 from .utils.Credential import Credential
@@ -67,7 +64,6 @@
 # 如果系统为 Windows，则修改默认策略，以解决代理报错问题
 if "windows" in platform.system().lower():
     asyncio.set_event_loop_policy(asyncio.WindowsSelectorEventLoopPolicy())
-<<<<<<< HEAD
 del asyncio, platform
 
 # ALL
@@ -126,7 +122,4 @@
     "emoji",
     "session",
     "vote",
-]
-=======
-del asyncio, platform
->>>>>>> f4b490db
+]