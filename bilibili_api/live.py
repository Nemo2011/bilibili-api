r"""
bilibili_api.live

直播相关
"""
import json
import time
import base64
import struct
import asyncio
import logging
from enum import Enum
from typing import Any, List, Union

import brotli
import aiohttp
from aiohttp.client_ws import ClientWebSocketResponse

from .utils.utils import get_api
from .utils.danmaku import Danmaku
from .utils.network import get_aiohttp_session, Api, HEADERS
from .utils.AsyncEvent import AsyncEvent
from .utils.credential import Credential
from .exceptions.LiveException import LiveException

API = get_api("live")


class ScreenResolution(Enum):
    """
    直播源清晰度。

    清晰度编号，4K 20000，原画 10000，蓝光（杜比）401，蓝光 400，超清 250，高清 150，流畅 80
    + FOUR_K        : 4K。
    + ORIGINAL      : 原画。
    + BLU_RAY_DOLBY : 蓝光（杜比）。
    + BLU_RAY       : 蓝光。
    + ULTRA_HD      : 超清。
    + HD            : 高清。
    + FLUENCY       : 流畅。
    """

    FOUR_K = 20000
    ORIGINAL = 10000
    BLU_RAY_DOLBY = 401
    BLU_RAY = 400
    ULTRA_HD = 250
    HD = 150
    FLUENCY = 80


class LiveProtocol(Enum):
    """
    直播源流协议。

    流协议，0 为 FLV 流，1 为 HLS 流。默认：0,1
    + FLV     : 0。
    + HLS     : 1。
    + DEFAULT : 0,1
    """

    FLV = 0
    HLS = 1
    DEFAULT = "0,1"


class LiveFormat(Enum):
    """
    直播源容器格式

    容器格式，0 为 flv 格式；1 为 ts 格式（仅限 hls 流）；2 为 fmp4 格式（仅限 hls 流）。默认：0,2
    + FLV       : 0。
    + TS        : 1。
    + FMP4      : 2。
    + DEFAULT   : 2。
    """

    FLV = 0
    TS = 1
    FMP4 = 2
    DEFAULT = "0,1,2"


class LiveCodec(Enum):
    """
    直播源视频编码

    视频编码，0 为 avc 编码，1 为 hevc 编码。默认：0,1
    + AVC       : 0。
    + HEVC      : 1。
    + DEFAULT   : 0,1。
    """

    AVC = 0
    HEVC = 1
    DEFAULT = "0,1"


class LiveRoom:
    """
    直播类，获取各种直播间的操作均在里边。

    AttributesL
        credential      (Credential): 凭据类

        room_display_id (int)       : 房间展示 id
    """

    def __init__(
        self, room_display_id: int, credential: Union[Credential, None] = None
    ):
        """
        Args:
            room_display_id (int)                 : 房间展示 ID（即 URL 中的 ID）

            credential      (Credential, optional): 凭据. Defaults to None.
        """
        self.room_display_id = room_display_id

        if credential is None:
            self.credential = Credential()
        else:
            self.credential = credential

        self.__ruid = None

    async def start(self, area_id: int) -> dict:
        """
        开始直播

        Args:
            area_id (int): 直播分区id（子分区id）。可使用 live_area 模块查询。

        Returns:
            dict: 调用 API 返回的结果
        """
        api = API["info"]["start"]
        params = {
            "area_v2": area_id,
            "room_id": self.room_display_id,
            "platform": "pc",
        }
        resp = (
            await Api(**api, credential=self.credential).update_params(**params).result
        )
        return resp

    async def stop(self) -> dict:
        """
        关闭直播

        Returns:
            dict: 调用 API 返回的结果
        """
        api = API["info"]["stop"]
        params = {
            "room_id": self.room_display_id,
        }
        resp = (
            await Api(**api, credential=self.credential).update_params(**params).result
        )
        return resp

    async def get_room_play_info(self) -> dict:
        """
        获取房间信息（真实房间号，封禁情况等）

        Returns:
            dict: 调用 API 返回的结果
        """
        api = API["info"]["room_play_info"]
        params = {
            "room_id": self.room_display_id,
        }
        resp = (
            await Api(**api, credential=self.credential).update_params(**params).result
        )

        # 缓存真实房间 ID
        self.__ruid = resp["uid"]
        return resp

    async def get_room_id(self) -> int:
        return (await self.get_room_play_info())["room_id"]

    async def __get_ruid(self) -> int:
        """
        获取真实房间 ID，若有缓存则使用缓存
        """
        if self.__ruid is None:
            await self.get_room_play_info()

        return self.__ruid  # type: ignore

    async def get_ruid(self) -> int:
        return await self.__get_ruid()

    async def get_chat_conf(self) -> dict:
        """
        获取聊天弹幕服务器配置信息(websocket)

        Returns:
            dict: 调用 API 返回的结果
        """
        api = API["info"]["chat_conf"]
        params = {"id": self.room_display_id}
        return (
            await Api(**api, credential=self.credential).update_params(**params).result
        )

    async def get_room_info(self) -> dict:
        """
        获取直播间信息（标题，简介等）

        Returns:
            dict: 调用 API 返回的结果
        """
        api = API["info"]["room_info"]
        params = {"room_id": self.room_display_id}
        return (
            await Api(**api, credential=self.credential).update_params(**params).result
        )

    async def get_fan_model(
        self,
        page_num: int = 1,
        target_id: Union[int, None] = None,
        roomId: Union[int, None] = None,
    ) -> dict:
        """
        获取自己的粉丝勋章信息

        如果带有房间号就返回是否具有的判断 has_medal

        如果带有主播 id ，就返回主播的粉丝牌，没有就返回 null

        Args:
            roomId    (int, optional)       : 指定房间，查询是否拥有此房间的粉丝牌

            target_id (int | None, optional): 指定返回一个主播的粉丝牌，留空就不返回

            page_num  (int | None, optional): 粉丝牌列表，默认 1

        Returns:
            dict: 调用 API 返回的结果
        """
        self.credential.raise_for_no_sessdata()

        api = API["info"]["live_info"]
        params = {
            "pageSize": 10,
            "page": page_num,
        }
        if roomId:
            params["roomId"] = roomId
        if target_id:
            params["target_id"] = target_id
        return (
            await Api(**api, credential=self.credential).update_params(**params).result
        )

    async def get_user_info_in_room(self) -> dict:
        """
        获取自己在直播间的信息（粉丝勋章等级，直播用户等级等）

        Returns:
            dict: 调用 API 返回的结果
        """
        self.credential.raise_for_no_sessdata()

        api = API["info"]["user_info_in_room"]
        params = {"room_id": self.room_display_id}
        return (
            await Api(**api, credential=self.credential).update_params(**params).result
        )

    async def get_popular_ticket_num(self) -> dict:
        """
        获取自己在直播间的人气票数量（付费人气票已赠送的量，免费人气票的持有量）
        
        Returns:
            dict: 调用 API 返回的结果
        """
        self.credential.raise_for_no_sessdata()

        api = API["info"]["popular_ticket"]
        params = {
            "ruid": await self.__get_ruid(),
            "surce": 0,
        }
        return (
            await Api(**api, credential=self.credential).update_params(**params).result
        )

    async def send_popular_ticket(self) -> dict:
        """
        赠送自己在直播间的所有免费人气票
        
        Returns:
            dict: 调用 API 返回的结果
        """
        self.credential.raise_for_no_sessdata()
        self.credential.raise_for_no_bili_jct()

        api = API["operate"]["send_popular_ticket"]
        params = {
            "ruid": await self.__get_ruid(),
            "visit_id": "",
        }
        return (
            await Api(**api, credential=self.credential).update_params(**params).result
        )
        
    async def get_dahanghai(self, page: int = 1) -> dict:
        """
        获取大航海列表

        Args:
            page (int, optional): 页码. Defaults to 1.

        Returns:
            dict: 调用 API 返回的结果
        """
        api = API["info"]["dahanghai"]
        params = {
            "roomid": self.room_display_id,
            "ruid": await self.__get_ruid(),
            "page_size": 30,
            "page": page,
        }
        return (
            await Api(**api, credential=self.credential).update_params(**params).result
        )

    async def get_gaonengbang(self, page: int = 1) -> dict:
        """
        获取高能榜列表

        Args:
            page (int, optional): 页码. Defaults to 1

        Returns:
            dict: 调用 API 返回的结果
        """
        api = API["info"]["gaonengbang"]
        params = {
            "roomId": self.room_display_id,
            "ruid": await self.__get_ruid(),
            "pageSize": 50,
            "page": page,
        }
        return (
            await Api(**api, credential=self.credential).update_params(**params).result
        )

    async def get_seven_rank(self) -> dict:
        """
        获取七日榜

        Returns:
            dict: 调用 API 返回的结果
        """
        api = API["info"]["seven_rank"]
        params = {
            "roomid": self.room_display_id,
            "ruid": await self.__get_ruid(),
        }
        return (
            await Api(**api, credential=self.credential).update_params(**params).result
        )

    async def get_fans_medal_rank(self) -> dict:
        """
        获取粉丝勋章排行

        Returns:
            dict: 调用 API 返回的结果
        """
        api = API["info"]["fans_medal_rank"]
        params = {"roomid": self.room_display_id, "ruid": await self.__get_ruid()}
        return (
            await Api(**api, credential=self.credential).update_params(**params).result
        )

    async def get_black_list(self, page : int = 1) -> dict:
        """
        获取黑名单列表

        Returns:
            dict: 调用 API 返回的结果
        """
        api = API["info"]["black_list"]
        params = {"room_id": self.room_display_id, "ps": page}

        return (
            await Api(**api, credential=self.credential).update_params(**params).result
        )

    async def get_room_play_url(
        self, screen_resolution: ScreenResolution = ScreenResolution.ORIGINAL
    ) -> dict:
        """
        获取房间直播流列表

        Args:
            screen_resolution (ScreenResolution, optional): 清晰度. Defaults to ScreenResolution.ORIGINAL

        Returns:
            dict: 调用 API 返回的结果
        """
        api = API["info"]["room_play_url"]
        params = {
            "cid": self.room_display_id,
            "platform": "web",
            "qn": screen_resolution.value,
            "https_url_req": "1",
            "ptype": "16",
        }
        return (
            await Api(**api, credential=self.credential).update_params(**params).result
        )

    async def get_room_play_info_v2(
        self,
        live_protocol: LiveProtocol = LiveProtocol.DEFAULT,
        live_format: LiveFormat = LiveFormat.DEFAULT,
        live_codec: LiveCodec = LiveCodec.DEFAULT,
        live_qn: ScreenResolution = ScreenResolution.ORIGINAL,
    ) -> dict:
        """
        获取房间信息及可用清晰度列表

        Args:
            live_protocol (LiveProtocol, optional)    : 直播源流协议. Defaults to LiveProtocol.DEFAULT.

            live_format   (LiveFormat, optional)      : 直播源容器格式. Defaults to LiveFormat.DEFAULT.

            live_codec    (LiveCodec, optional)       : 直播源视频编码. Defaults to LiveCodec.DEFAULT.

            live_qn       (ScreenResolution, optional): 直播源清晰度. Defaults to ScreenResolution.ORIGINAL.

        Returns:
            dict: 调用 API 返回的结果
        """
        api = API["info"]["room_play_info_v2"]
        params = {
            "room_id": self.room_display_id,
            "platform": "web",
            "ptype": "16",
            "protocol": live_protocol.value,
            "format": live_format.value,
            "codec": live_codec.value,
            "qn": live_qn.value,
        }
        return (
            await Api(**api, credential=self.credential).update_params(**params).result
        )

    async def ban_user(self, uid: int) -> dict:
        """
        封禁用户

        Args:
            uid (int): 用户 UID

        Returns:
            dict: 调用 API 返回的结果
        """
        self.credential.raise_for_no_sessdata()

        api = API["operate"]["add_block"]
        data = {
            "room_id": self.room_display_id,
            "tuid": uid,
            "mobile_app": "web",
            "visit_id": "",
        }
        return await Api(**api, credential=self.credential).update_data(**data).result

    async def unban_user(self, uid: int) -> dict:
        """
        解封用户

        Args:
            uid (int): 用户 UID

        Returns:
            dict: 调用 API 返回的结果
        """
        self.credential.raise_for_no_sessdata()
        api = API["operate"]["del_block"]
        data = {
            "room_id": self.room_display_id,
<<<<<<< HEAD
            "tuid": block_id,
=======
            "tuid": uid,
>>>>>>> 30cd2e11
        }
        return await Api(**api, credential=self.credential).update_data(**data).result

    async def send_danmaku(self, danmaku: Danmaku, reply_mid: int = None) -> dict:
        """
        直播间发送弹幕

        Args:
            danmaku (Danmaku): 弹幕类

            reply_mid (int, optional): @的 UID. Defaults to None.

        Returns:
            dict: 调用 API 返回的结果
        """
        self.credential.raise_for_no_sessdata()

        api = API["operate"]["send_danmaku"]
        room_id = (await self.get_room_play_info())["room_id"]

        data = {
            "mode": danmaku.mode,
            "msg": danmaku.text,
            "roomid": room_id,
            "bubble": 0,
            "rnd": int(time.time()),
            "color": int(danmaku.color, 16),
            "fontsize": danmaku.font_size,
        }
        if reply_mid: data["reply_mid"] = reply_mid
        return await Api(**api, credential=self.credential).update_data(**data).result

    async def sign_up_dahanghai(self, task_id: int = 1447) -> dict:
        """
        大航海签到

        Args:
            task_id (int, optional): 签到任务 ID. Defaults to 1447

        Returns:
            dict: 调用 API 返回的结果
        """
        self.credential.raise_for_no_sessdata()
        self.credential.raise_for_no_bili_jct()

        api = API["operate"]["sign_up_dahanghai"]
        data = {
            "task_id": task_id,
            "uid": await self.__get_ruid(),
        }
        return await Api(**api, credential=self.credential).update_data(**data).result

    async def send_gift_from_bag(
        self,
        uid: int,
        bag_id: int,
        gift_id: int,
        gift_num: int,
        storm_beat_id: int = 0,
        price: int = 0,
    ) -> dict:
        """
        赠送包裹中的礼物，获取包裹信息可以使用 get_self_bag 方法

        Args:
            uid (int)                       : 赠送用户的 UID

            bag_id (int)                    : 礼物背包 ID

            gift_id (int)                   : 礼物 ID

            gift_num (int)                  : 礼物数量

            storm_beat_id (int, optional)   : 未知， Defaults to 0

            price (int, optional)           : 礼物单价，Defaults to 0

        Returns:
            dict: 调用 API 返回的结果
        """
        self.credential.raise_for_no_sessdata()
        self.credential.raise_for_no_bili_jct()

        api = API["operate"]["send_gift_from_bag"]
        data = {
            "uid": uid,
            "bag_id": bag_id,
            "gift_id": gift_id,
            "gift_num": gift_num,
            "platform": "pc",
            "send_ruid": 0,
            "storm_beat_id": storm_beat_id,
            "price": price,
            "biz_code": "live",
            "biz_id": self.room_display_id,
            "ruid": await self.__get_ruid(),
        }
        return await Api(**api, credential=self.credential).update_data(**data).result

    async def receive_reward(self, receive_type: int = 2) -> dict:
        """
        领取自己在某个直播间的航海日志奖励

        Args:
            receive_type (int) : 领取类型，Defaults to 2.

        Returns:
            dict: 调用 API 返回的结果
        """
        self.credential.raise_for_no_sessdata()

        api = API["operate"]["receive_reward"]
        data = {
            "ruid": await self.__get_ruid(),
            "receive_type": receive_type,
        }
        return await Api(**api, credential=self.credential).update_data(**data).result

    async def get_general_info(self, act_id: int = 100061) -> dict:
        """
        获取自己在该房间的大航海信息, 比如是否开通, 等级等

        Args:
            act_id (int, optional) : 未知，Defaults to 100061

        Returns:
            dict: 调用 API 返回的结果
        """
        self.credential.raise_for_no_sessdata()

        api = API["info"]["general_info"]
        params = {
            "actId": act_id,
            "roomId": self.room_display_id,
            "uid": await self.__get_ruid(),
        }
        return (
            await Api(**api, credential=self.credential).update_params(**params).result
        )

    async def get_gift_common(self) -> dict:
        """
        获取当前直播间内的普通礼物列表

        Returns:
            dict: 调用 API 返回的结果
        """
        api_room_info = API["info"]["room_info"]
        params_room_info = {
            "room_id": self.room_display_id,
        }
        res_room_info = (
            await Api(**api_room_info, credential=self.credential)
            .update_params(**params_room_info)
            .result
        )
        area_id, area_parent_id = (
            res_room_info["room_info"]["area_id"],
            res_room_info["room_info"]["parent_area_id"],
        )

        api = API["info"]["gift_common"]
        params = {
            "room_id": self.room_display_id,
            "area_id": area_id,
            "area_parent_id": area_parent_id,
            "platform": "pc",
            "source": "live",
        }
        return (
            await Api(**api, credential=self.credential).update_params(**params).result
        )

    async def get_gift_special(self, tab_id: int) -> dict:
        """
        获取当前直播间内的特殊礼物列表

        Args:
            tab_id (int) : 2：特权礼物，3：定制礼物

        Returns:
            dict: 调用 API 返回的结果
        """
        api_room_info = API["info"]["room_info"]
        params_room_info = {
            "room_id": self.room_display_id,
        }
        res_room_info = (
            await Api(**api_room_info, credential=self.credential)
            .update_params(**params_room_info)
            .result
        )
        area_id, area_parent_id = (
            res_room_info["room_info"]["area_id"],
            res_room_info["room_info"]["parent_area_id"],
        )

        api = API["info"]["gift_special"]

        params = {
            "tab_id": tab_id,
            "area_id": area_id,
            "area_parent_id": area_parent_id,
            "room_id": await self.__get_ruid(),
            "source": "live",
            "platform": "pc",
            "build": 1,
        }
        return (
            await Api(**api, credential=self.credential).update_params(**params).result
        )

    async def send_gift_gold(
        self, uid: int, gift_id: int, gift_num: int, price: int, storm_beat_id: int = 0
    ) -> dict:
        """
        赠送金瓜子礼物

        Args:
            uid           (int)          : 赠送用户的 UID

            gift_id       (int)          : 礼物 ID (可以通过 get_gift_common 或 get_gift_special 或 get_gift_config 获取)

            gift_num      (int)          : 赠送礼物数量

            price         (int)          : 礼物单价

            storm_beat_id (int, Optional): 未知，Defaults to 0

        Returns:
            dict: 调用 API 返回的结果
        """
        self.credential.raise_for_no_sessdata()
        self.credential.raise_for_no_bili_jct()

        api = API["operate"]["send_gift_gold"]
        data = {
            "uid": uid,
            "gift_id": gift_id,
            "gift_num": gift_num,
            "price": price,
            "ruid": await self.__get_ruid(),
            "biz_code": "live",
            "biz_id": self.room_display_id,
            "platform": "pc",
            "storm_beat_id": storm_beat_id,
            "send_ruid": 0,
            "coin_type": "gold",
            "bag_id": "0",
            "rnd": int(time.time()),
            "visit_id": "",
        }
        return await Api(**api, credential=self.credential).update_data(**data).result

    async def send_gift_silver(
        self,
        uid: int,
        gift_id: int,
        gift_num: int,
        price: int,
        storm_beat_id: int = 0,
    ) -> dict:
        """
        赠送银瓜子礼物

        Args:
            uid           (int)          : 赠送用户的 UID

            gift_id       (int)          : 礼物 ID (可以通过 get_gift_common 或 get_gift_special 或 get_gift_config 获取)

            gift_num      (int)          : 赠送礼物数量

            price         (int)          : 礼物单价

            storm_beat_id (int, Optional): 未知, Defaults to 0

        Returns:
            dict: 调用 API 返回的结果
        """
        self.credential.raise_for_no_sessdata()
        self.credential.raise_for_no_bili_jct()

        api = API["operate"]["send_gift_silver"]
        data = {
            "uid": uid,
            "gift_id": gift_id,
            "gift_num": gift_num,
            "price": price,
            "ruid": await self.__get_ruid(),
            "biz_code": "live",
            "biz_id": self.room_display_id,
            "platform": "pc",
            "storm_beat_id": storm_beat_id,
            "send_ruid": 0,
            "coin_type": "silver",
            "bag_id": 0,
            "rnd": int(time.time()),
            "visit_id": "",
        }
        return await Api(**api, credential=self.credential).update_data(**data).result


class LiveDanmaku(AsyncEvent):
    """
    Websocket 实时获取直播弹幕

    Events：
    + DANMU_MSG: 用户发送弹幕
    + SEND_GIFT: 礼物
    + COMBO_SEND：礼物连击
    + GUARD_BUY：续费大航海
    + SUPER_CHAT_MESSAGE：醒目留言（SC）
    + SUPER_CHAT_MESSAGE_JPN：醒目留言（带日语翻译？）
    + WELCOME: 老爷进入房间
    + WELCOME_GUARD: 房管进入房间
    + NOTICE_MSG: 系统通知（全频道广播之类的）
    + PREPARING: 直播准备中
    + LIVE: 直播开始
    + ROOM_REAL_TIME_MESSAGE_UPDATE: 粉丝数等更新
    + ENTRY_EFFECT: 进场特效
    + ROOM_RANK: 房间排名更新
    + INTERACT_WORD: 用户进入直播间
    + ACTIVITY_BANNER_UPDATE_V2: 好像是房间名旁边那个 xx 小时榜
    + ===========================
    + 本模块自定义事件：
    + ==========================
    + VIEW: 直播间人气更新
    + ALL: 所有事件
    + DISCONNECT: 断开连接（传入连接状态码参数）
    + TIMEOUT: 心跳响应超时
    + VERIFICATION_SUCCESSFUL: 认证成功
    """

    PROTOCOL_VERSION_RAW_JSON = 0
    PROTOCOL_VERSION_HEARTBEAT = 1
    PROTOCOL_VERSION_BROTLI_JSON = 3

    DATAPACK_TYPE_HEARTBEAT = 2
    DATAPACK_TYPE_HEARTBEAT_RESPONSE = 3
    DATAPACK_TYPE_NOTICE = 5
    DATAPACK_TYPE_VERIFY = 7
    DATAPACK_TYPE_VERIFY_SUCCESS_RESPONSE = 8

    STATUS_INIT = 0
    STATUS_CONNECTING = 1
    STATUS_ESTABLISHED = 2
    STATUS_CLOSING = 3
    STATUS_CLOSED = 4
    STATUS_ERROR = 5

    def __init__(
        self,
        room_display_id: int,
        debug: bool = False,
        credential: Union[Credential, None] = None,
        max_retry: int = 5,
        retry_after: float = 1,
    ):
        """
        Args:
            room_display_id (int)                        : 房间展示 ID
            debug           (bool, optional)             : 调试模式，将输出更多信息。. Defaults to False.
            credential      (Credential | None, optional): 凭据. Defaults to None.
            max_retry       (int, optional)              : 连接出错后最大重试次数. Defaults to 5
            retry_after     (int, optional)              : 连接出错后重试间隔时间（秒）. Defaults to 1
        """
        super().__init__()

        self.credential = credential if credential is not None else Credential()
        self.room_display_id = room_display_id
        self.max_retry = max_retry
        self.retry_after = retry_after
        self.__room_real_id = None
        self.__status = 0
        self.__ws = None
        self.__tasks = []
        self.__debug = debug
        self.__heartbeat_timer = 60.0
        self.err_reason = ""

        # logging
        self.logger = logging.getLogger(f"LiveDanmaku_{self.room_display_id}")
        self.logger.setLevel(logging.DEBUG if debug else logging.INFO)
        if not self.logger.handlers:
            handler = logging.StreamHandler()
            handler.setFormatter(
                logging.Formatter(
                    "["
                    + str(room_display_id)
                    + "][%(asctime)s][%(levelname)s] %(message)s"
                )
            )
            self.logger.addHandler(handler)

    def get_status(self) -> int:
        """
        获取连接状态

        Returns:
            int: 0 初始化，1 连接建立中，2 已连接，3 断开连接中，4 已断开，5 错误
        """
        return self.__status

    async def connect(self) -> None:
        """
        连接直播间
        """
        if self.get_status() == self.STATUS_CONNECTING:
            raise LiveException("正在建立连接中")

        if self.get_status() == self.STATUS_ESTABLISHED:
            raise LiveException("连接已建立，不可重复调用")

        if self.get_status() == self.STATUS_CLOSING:
            raise LiveException("正在关闭连接，不可调用")

        await self.__main()

    async def disconnect(self) -> None:
        """
        断开连接
        """
        if self.get_status() != self.STATUS_ESTABLISHED:
            raise LiveException("尚未连接服务器")

        self.__status = self.STATUS_CLOSING
        self.logger.info("连接正在关闭")

        # 取消所有任务
        while len(self.__tasks) > 0:
            self.__tasks.pop().cancel()

        self.__status = self.STATUS_CLOSED
        await self.__ws.close()  # type: ignore

        self.logger.info("连接已关闭")

    async def __main(self) -> None:
        """
        入口
        """
        self.__status = self.STATUS_CONNECTING

        room = LiveRoom(self.room_display_id, self.credential)
        self.logger.info(f"准备连接直播间 {self.room_display_id}")
        # 获取真实房间号
        self.logger.debug("正在获取真实房间号")
        info = await room.get_room_play_info()
        self.__room_real_id = info["room_id"]
        self.logger.debug(f"获取成功，真实房间号：{self.__room_real_id}")

        # 获取直播服务器配置
        self.logger.debug("正在获取聊天服务器配置")
        conf = await room.get_chat_conf()
        self.logger.debug("聊天服务器配置获取成功")

        # 连接直播间
        self.logger.debug("准备连接直播间")
        session = get_aiohttp_session()
        available_hosts: List[dict] = conf["host_list"]
        retry = self.max_retry
        host = None

        @self.on("TIMEOUT")
        async def on_timeout(ev):
            # 连接超时
            self.err_reason = "心跳响应超时"
            await self.__ws.close()  # type: ignore

        while True:
            self.err_reason = ""
            # 重置心跳计时器
            self.__heartbeat_timer = 0
            if not available_hosts:
                self.err_reason = "已尝试所有主机但仍无法连接"
                break

            if host is None or retry <= 0:
                host = available_hosts.pop()
                retry = self.max_retry

            port = host["wss_port"]
            protocol = "wss"
            uri = f"{protocol}://{host['host']}:{port}/sub"
            self.__status = self.STATUS_CONNECTING
            self.logger.info(f"正在尝试连接主机： {uri}")

            try:
                async with session.ws_connect(uri, headers=HEADERS.copy()) as ws:

                    @self.on("VERIFICATION_SUCCESSFUL")
                    async def on_verification_successful(data):
                        # 新建心跳任务
                        self.__tasks.append(asyncio.create_task(self.__heartbeat(ws)))

                    self.__ws = ws
                    self.logger.debug("连接主机成功, 准备发送认证信息")
                    await self.__send_verify_data(ws, conf["token"])

                    async for msg in ws:
                        if msg.type == aiohttp.WSMsgType.BINARY:
                            self.logger.debug(f"收到原始数据：{msg.data}")
                            await self.__handle_data(msg.data)

                        elif msg.type == aiohttp.WSMsgType.ERROR:
                            self.__status = self.STATUS_ERROR
                            self.logger.error("出现错误")

                        elif msg.type == aiohttp.WSMsgType.CLOSING:
                            self.logger.debug("连接正在关闭")
                            self.__status = self.STATUS_CLOSING

                        elif msg.type == aiohttp.WSMsgType.CLOSED:
                            self.logger.info("连接已关闭")
                            self.__status = self.STATUS_CLOSED

                # 正常断开情况下跳出循环
                if self.__status != self.STATUS_CLOSED or self.err_reason:
                    # 非用户手动调用关闭，触发重连
                    self.logger.warning(
                        "非正常关闭连接" if not self.err_reason else self.err_reason
                    )
                else:
                    break

            except Exception as e:
                self.logger.warning(e)
                if retry <= 0 or len(available_hosts) == 0:
                    self.logger.error("无法连接服务器")
                    self.err_reason = "无法连接服务器"
                    break

                self.logger.warning(f"将在 {self.retry_after} 秒后重新连接...")
                self.__status = self.STATUS_ERROR
                retry -= 1
                await asyncio.sleep(self.retry_after)

    async def __handle_data(self, data) -> None:
        """
        处理数据
        """
        data = self.__unpack(data)
        self.logger.debug(f"收到信息：{data}")

        for info in data:
            callback_info = {
                "room_display_id": self.room_display_id,
                "room_real_id": self.__room_real_id,
            }
            # 依次处理并调用用户指定函数
            if (
                info["datapack_type"]
                == LiveDanmaku.DATAPACK_TYPE_VERIFY_SUCCESS_RESPONSE
            ):
                # 认证反馈
                if info["data"]["code"] == 0:
                    # 认证成功反馈
                    self.logger.info("连接服务器并认证成功")
                    self.__status = self.STATUS_ESTABLISHED
                    callback_info["type"] = "VERIFICATION_SUCCESSFUL"
                    callback_info["data"] = None
                    self.dispatch("VERIFICATION_SUCCESSFUL", callback_info)
                    self.dispatch("ALL", callback_info)

            elif info["datapack_type"] == LiveDanmaku.DATAPACK_TYPE_HEARTBEAT_RESPONSE:
                # 心跳包反馈，返回直播间人气
                self.logger.debug("收到心跳包反馈")
                # 重置心跳计时器
                self.__heartbeat_timer = 30.0
                callback_info["type"] = "VIEW"
                callback_info["data"] = info["data"]["view"]
                self.dispatch("VIEW", callback_info)
                self.dispatch("ALL", callback_info)

            elif info["datapack_type"] == LiveDanmaku.DATAPACK_TYPE_NOTICE:
                # 直播间弹幕、礼物等信息
                callback_info["type"] = info["data"]["cmd"]

                # DANMU_MSG 事件名特殊：DANMU_MSG:4:0:2:2:2:0，需取出事件名，暂不知格式
                if callback_info["type"].find("DANMU_MSG") > -1:
                    callback_info["type"] = "DANMU_MSG"
                    info["data"]["cmd"] = "DANMU_MSG"

                callback_info["data"] = info["data"]
                self.dispatch(callback_info["type"], callback_info)
                self.dispatch("ALL", callback_info)

            else:
                self.logger.warning("检测到未知的数据包类型，无法处理")

    async def __send_verify_data(self, ws: ClientWebSocketResponse, token: str) -> None:
        self.credential.raise_for_no_buvid3()
        # 没传入 dedeuserid 可以试图 live.get_self_info
        if not self.credential.has_dedeuserid():
            try:
                info = await get_self_info(self.credential)
                self.credential.dedeuserid = str(info["uid"])   
            except:
                pass  # 留到下面一起抛出错误
        self.credential.raise_for_no_dedeuserid()
        verifyData = {
            "uid": int(self.credential.dedeuserid),
            "roomid": self.__room_real_id,
            "protover": 3,
            "buvid": self.credential.buvid3,
            "platform": "web",
            "type": 2,
            "key": token,
        }
        data = json.dumps(verifyData).encode()
        await self.__send(
            data, self.PROTOCOL_VERSION_HEARTBEAT, self.DATAPACK_TYPE_VERIFY, ws
        )

    async def __heartbeat(self, ws: ClientWebSocketResponse) -> None:
        """
        定时发送心跳包
        """
        HEARTBEAT = self.__pack(
            b"[object Object]",
            self.PROTOCOL_VERSION_HEARTBEAT,
            self.DATAPACK_TYPE_HEARTBEAT,
        )
        while True:
            if self.__heartbeat_timer == 0:
                self.logger.debug("发送心跳包")
                await ws.send_bytes(HEARTBEAT)
                heartbeat_url = "https://live-trace.bilibili.com/xlive/rdata-interface/v1/heartbeat/webHeartBeat?pf=web&hb="
                hb = str(
                    base64.b64encode(f"60|{self.room_display_id}|1|0".encode("utf-8")),
                    "utf-8",
                )
                await Api(
                    method="GET", url=heartbeat_url, json_body=True
                ).update_params(**{"hb": hb, "pf": "web"}).result
            elif self.__heartbeat_timer <= -30:
                # 视为已异常断开连接，发布 TIMEOUT 事件
                self.dispatch("TIMEOUT")
                break

            await asyncio.sleep(1.0)
            self.__heartbeat_timer -= 1

    async def __send(
        self,
        data: bytes,
        protocol_version: int,
        datapack_type: int,
        ws: ClientWebSocketResponse,
    ) -> None:
        """
        自动打包并发送数据
        """
        data = self.__pack(data, protocol_version, datapack_type)
        self.logger.debug(f"发送原始数据：{data}")
        await ws.send_bytes(data)

    @staticmethod
    def __pack(data: bytes, protocol_version: int, datapack_type: int) -> bytes:
        """
        打包数据
        """
        sendData = bytearray()
        sendData += struct.pack(">H", 16)
        assert 0 <= protocol_version <= 2, LiveException("数据包协议版本错误，范围 0~2")
        sendData += struct.pack(">H", protocol_version)
        assert datapack_type in [2, 7], LiveException("数据包类型错误，可用类型：2, 7")
        sendData += struct.pack(">I", datapack_type)
        sendData += struct.pack(">I", 1)
        sendData += data
        sendData = struct.pack(">I", len(sendData) + 4) + sendData
        return bytes(sendData)

    @staticmethod
    def __unpack(data: bytes) -> List[Any]:
        """
        解包数据
        """
        ret = []
        offset = 0
        header = struct.unpack(">IHHII", data[:16])
        if header[2] == LiveDanmaku.PROTOCOL_VERSION_BROTLI_JSON:
            realData = brotli.decompress(data[16:])
        else:
            realData = data

        if (
            header[2] == LiveDanmaku.PROTOCOL_VERSION_HEARTBEAT
            and header[3] == LiveDanmaku.DATAPACK_TYPE_HEARTBEAT_RESPONSE
        ):
            realData = realData[16:]
            # 心跳包协议特殊处理
            recvData = {
                "protocol_version": header[2],
                "datapack_type": header[3],
                "data": {"view": struct.unpack(">I", realData[0:4])[0]},
            }
            ret.append(recvData)
            return ret

        while offset < len(realData):
            header = struct.unpack(">IHHII", realData[offset : offset + 16])
            length = header[0]
            recvData = {
                "protocol_version": header[2],
                "datapack_type": header[3],
                "data": None,
            }
            chunkData = realData[(offset + 16) : (offset + length)]
            if header[2] == 0:
                recvData["data"] = json.loads(chunkData.decode())
            elif header[2] == 2:
                recvData["data"] = json.loads(chunkData.decode())
            elif header[2] == 1:
                if header[3] == LiveDanmaku.DATAPACK_TYPE_HEARTBEAT_RESPONSE:
                    recvData["data"] = {"view": struct.unpack(">I", chunkData)[0]}
                elif header[3] == LiveDanmaku.DATAPACK_TYPE_VERIFY_SUCCESS_RESPONSE:
                    recvData["data"] = json.loads(chunkData.decode())
            ret.append(recvData)
            offset += length
        return ret


async def get_self_info(credential: Credential) -> dict:
    """
    获取自己直播等级、排行等信息

    Returns:
        dict: 调用 API 返回的结果
    """
    credential.raise_for_no_sessdata()

    api = API["info"]["user_info"]
    return await Api(**api, credential=credential).result


async def get_self_live_info(credential: Credential) -> dict:
    """
    获取自己的粉丝牌、大航海等信息

    Returns:
        dict: 调用 API 返回的结果
    """

    credential.raise_for_no_sessdata()

    api = API["info"]["live_info"]
    return await Api(**api, credential=credential).result


async def get_self_dahanghai_info(
    page: int = 1, page_size: int = 10, credential: Union[Credential, None] = None
) -> dict:
    """
    获取自己开通的大航海信息

    Args:
        page      (int, optional): 页数. Defaults to 1.

        page_size (int, optional): 每页数量. Defaults to 10.

    总页数取得方法:

    ```python
    import math

    info = live.get_self_live_info(credential)
    pages = math.ceil(info['data']['guards'] / 10)
    ```

    Returns:
        dict: 调用 API 返回的结果
    """
    if credential is None:
        credential = Credential()

    credential.raise_for_no_sessdata()

    api = API["info"]["user_guards"]
    params = {"page": page, "page_size": page_size}
    return await Api(**api, credential=credential).update_params(**params).result


async def get_self_bag(credential: Credential) -> dict:
    """
    获取自己的直播礼物包裹信息

    Returns:
        dict: 调用 API 返回的结果
    """

    credential.raise_for_no_sessdata()

    api = API["info"]["bag_list"]
    return await Api(**api, credential=credential).result


async def get_gift_config(
    room_id: Union[int, None] = None,
    area_id: Union[int, None] = None,
    area_parent_id: Union[int, None] = None,
):
    """
    获取所有礼物的信息，包括礼物 id、名称、价格、等级等。

    同时填了 room_id、area_id、area_parent_id，则返回一个较小的 json，只包含该房间、该子区域、父区域的礼物。

    但即使限定了三个条件，仍然会返回约 1.5w 行的 json。不加限定则是 2.8w 行。

    Args:
        room_id (int, optional)         : 房间显示 ID. Defaults to None.
        area_id (int, optional)         : 子分区 ID. Defaults to None.
        area_parent_id (int, optional)  : 父分区 ID. Defaults to None.

    Returns:
        dict: 调用 API 返回的结果
    """
    api = API["info"]["gift_config"]
    params = {
        "platform": "pc",
        "source": "live",
        "room_id": room_id if room_id is not None else "",
        "area_id": area_id if area_id is not None else "",
        "area_parent_id": area_parent_id if area_parent_id is not None else "",
    }
    return await Api(**api).update_params(**params).result


async def get_area_info() -> dict:
    """
    获取所有分区信息

    Returns:
        dict: 调用 API 返回的结果
    """
    api = API["info"]["area_info"]
    return await Api(**api).result


async def get_live_followers_info(
    need_recommend: bool = True, credential: Union[Credential, None] = None
) -> dict:
    """
    获取关注列表中正在直播的直播间信息，包括房间直播热度，房间名称及标题，清晰度，是否官方认证等信息。

    Args:
        need_recommend (bool, optional): 是否接受推荐直播间，Defaults to True

    Returns:
        dict: 调用 API 返回的结果
    """
    if credential is None:
        credential = Credential()

    credential.raise_for_no_sessdata()

    api = API["info"]["followers_live_info"]
    params = {"need_recommend": int(need_recommend), "filterRule": 0}
    return await Api(**api, credential=credential).update_params(**params).result


async def get_unlive_followers_info(
    page: int = 1, page_size: int = 30, credential: Union[Credential, None] = None
) -> dict:
    """
    获取关注列表中未在直播的直播间信息，包括上次开播时间，上次开播的类别，直播间公告，是否有录播等。

    Args:
        page      (int, optional): 页码, Defaults to 1.

        page_size (int, optional): 每页数量 Defaults to 30.

    Returns:
        dict: 调用 API 返回的结果
    """
    if credential is None:
        credential = Credential()

    credential.raise_for_no_sessdata()

    api = API["info"]["followers_unlive_info"]
    params = {
        "page": page,
        "pagesize": page_size,
    }
    return await Api(**api, credential=credential).update_params(**params).result


async def create_live_reserve(
    title: str, start_time: int, credential: Credential
) -> dict:
    """
    创建直播预约

    Args:
        title (str)         : 直播间标题

        start_time (int)    : 开播时间戳

    Returns:
        dict: 调用 API 返回的结果
    """
    credential.raise_for_no_sessdata()

    api = API["operate"]["create_reserve"]
    data = {
        "title": title,
        "type": 2,
        "live_plan_start_time": start_time,
        "stime": None,
        "from": 1,
    }
    return await Api(**api, credential=credential).update_data(**data).result<|MERGE_RESOLUTION|>--- conflicted
+++ resolved
@@ -491,11 +491,7 @@
         api = API["operate"]["del_block"]
         data = {
             "room_id": self.room_display_id,
-<<<<<<< HEAD
-            "tuid": block_id,
-=======
             "tuid": uid,
->>>>>>> 30cd2e11
         }
         return await Api(**api, credential=self.credential).update_data(**data).result
 
