"""
bilibili_api.clients.curl_cffi

CurlCFFIClient 实现
"""

import asyncio
from typing import AsyncGenerator, Dict, Optional, Tuple, Union

import curl_cffi  # pylint: disable=E0401
from curl_cffi import requests  # pylint: disable=E0401

from ..utils.network import (
    BiliAPIClient,
    BiliAPIFile,
    BiliAPIResponse,
    BiliWsMsgType,
)


class CurlCFFIClient(BiliAPIClient):
    """
    curl_cffi 模块请求客户端
    """

    def __init__(
        self,
        proxy: str = "",
        timeout: float = 0.0,
        verify_ssl: bool = True,
        trust_env: bool = True,
        impersonate: str = "",
        http2: bool = False,
        session: Optional[requests.AsyncSession] = None,
    ) -> None:
        """
        Args:
            proxy (str, optional): 代理地址. Defaults to "".
            timeout (float, optional): 请求超时时间. Defaults to 0.0.
            verify_ssl (bool, optional): 是否验证 SSL. Defaults to True.
            trust_env (bool, optional): `trust_env`. Defaults to True.
            impersonate (str, optional): 伪装的浏览器，可参考 curl_cffi 文档. Defaults to "".
            http2 (bool, optional): 是否使用 HTTP2. Defaults to False.
            session (object, optional): 会话对象. Defaults to None.

        Note: 仅当用户只提供 `session` 参数且用户中途未调用 `set_xxx` 函数才使用用户提供的 `session`。
        """
        if session:
            self.__session = session
        else:
            loop = asyncio.get_event_loop()
            self.__session = requests.AsyncSession(
                loop=loop,
                timeout=timeout,
                proxies={"all": proxy},
                verify=verify_ssl,
                trust_env=trust_env,
                impersonate=impersonate,
                http_version=(curl_cffi.CurlHttpVersion.V2_0 if http2 else None),
            )
        self.__ws: Dict[int, requests.AsyncWebSocket] = {}
        self.__ws_cnt: int = 0
        self.__ws_need_close: Dict[int, bool] = {}
        self.__ws_is_closed: Dict[int, bool] = {}
        self.__downloads: Dict[int, requests.Response] = {}
        self.__download_cnt: int = 0

        self.__ws_cnt_lock = asyncio.Lock()
        self.__down_cnt_lock = asyncio.Lock()

    def get_wrapped_session(self) -> requests.AsyncSession:
        return self.__session

    def set_proxy(self, proxy: str = "") -> None:
        self.__session.proxies = {"all": proxy}

    def set_timeout(self, timeout: float = 0.0) -> None:
        self.__session.timeout = timeout

    def set_verify_ssl(self, verify_ssl: bool = True) -> None:
        self.__session.verify = verify_ssl

    def set_trust_env(self, trust_env: bool = True) -> None:
        self.__session.trust_env = trust_env

    def set_impersonate(self, impersonate: str = "") -> None:
        """
        设置 curl_cffi 伪装的浏览器，可参考 curl_cffi 文档。

        Args:
            impersonate (str, optional): 伪装的浏览器. Defaults to "".
        """
        self.__session.impersonate = impersonate

    def set_http2(self, http2: bool = False) -> None:
        """
        设置是否使用 http2.

        Args:
            impersonate (str, optional): 是否使用 http2. Defaults to False.
        """
        self.__session.http_version = curl_cffi.CurlHttpVersion.V2_0 if http2 else None

    async def request(
        self,
        method: str = "",
        url: str = "",
        params: dict = {},
        data: Union[dict, str, bytes] = {},
        files: Dict[str, BiliAPIFile] = {},
        headers: dict = {},
        cookies: dict = {},
        allow_redirects: bool = True,
    ) -> BiliAPIResponse:
        if headers.get("User-Agent") and self.__session.impersonate != "":
            headers.pop("User-Agent")
        if headers.get("user-agent") and self.__session.impersonate != "":
            headers.pop("user-agent")

        if files != {}:
            cnt = 1
            multipart = curl_cffi.CurlMime()
            for key, item in files.items():
                multipart.addpart(
                    name=key,
                    content_type=item.mime_type,
                    filename=f"{cnt}.{item.path.split('.')[1]}",
                    local_path=item.path,
                )
                cnt += 1
        else:
            multipart = None
        resp = await self.__session.request(
            method=method,
            url=url,
            params=params,
            data=data,
            headers=headers,
            cookies=cookies,
            allow_redirects=allow_redirects,
            multipart=multipart,
        )
        if multipart:
            multipart.close()
        resp_header_items = resp.headers.multi_items()
        resp_headers = {}
        for item in resp_header_items:
            resp_headers[item[0]] = item[1]
        resp_cookies = {}
        for cookie in resp.cookies.jar:
            resp_cookies[cookie.name] = cookie.value
        bili_api_resp = BiliAPIResponse(
            code=resp.status_code,
            headers=resp_headers,
            cookies=resp_cookies,
            raw=resp.content,
            url=resp.url,
        )

        return bili_api_resp

    async def download_create(
        self,
        url: str = "",
        headers: dict = {},
    ) -> int:
        if headers.get("User-Agent") and self.__session.impersonate != "":
            headers.pop("User-Agent")
        if headers.get("user-agent") and self.__session.impersonate != "":
            headers.pop("user-agent")
        await self.__down_cnt_lock.acquire()
        self.__download_cnt += 1
        cnt = self.__download_cnt
        self.__down_cnt_lock.release()
        self.__downloads[cnt] = await self.__session.get(
            url=url, headers=headers, stream=True
        )
        return cnt

    async def download_chunk(self, cnt: int) -> bytes:
        resp = self.__downloads[cnt]
        data = await anext(resp.aiter_content())
        return data

    def download_content_length(self, cnt: int) -> int:
        resp = self.__downloads[cnt]
        return int(resp.headers.get("content-length", "0"))

    async def download_close(self, cnt: int) -> None:
        resp = self.__downloads[cnt]
        await resp.aclose()
        del self.__downloads[cnt]
<<<<<<< HEAD
        request_log.dispatch(
            "DWN_CLOSE",
            "结束下载",
            {"id": cnt},
        )
=======
>>>>>>> 79c22083

    async def ws_create(
        self, url: str = "", params: dict = {}, headers: dict = {}
    ) -> int:
        if headers.get("User-Agent") and self.__session.impersonate != "":
            headers.pop("User-Agent")
        if headers.get("user-agent") and self.__session.impersonate != "":
            headers.pop("user-agent")
        await self.__ws_cnt_lock.acquire()
        self.__ws_cnt += 1
        cnt = self.__ws_cnt
        self.__ws_cnt_lock.release()
        ws = await self.__session.ws_connect(url, params=params, headers=headers)
        self.__ws[cnt] = ws
        self.__ws_is_closed[cnt] = False
        self.__ws_need_close[cnt] = False
        return cnt

    async def ws_send(self, cnt: int, data: bytes) -> None:
        if self.__ws_need_close[cnt] or self.__ws_is_closed[cnt]:
            return
        ws = self.__ws[cnt]
        await ws.send_binary(data)

    async def ws_recv(self, cnt: int) -> Tuple[bytes, BiliWsMsgType]:
        ws = self.__ws[cnt]
        try:
            msg, flags = await ws.recv()
        except curl_cffi.CurlError as e:
            if e.code == curl_cffi.CurlECode.GOT_NOTHING:
                return (b"", BiliWsMsgType.CLOSED)
            else:
                raise e
        if flags & curl_cffi.CurlWsFlag.CLOSE:
            return (b"", BiliWsMsgType.CLOSE)
        if flags & curl_cffi.CurlWsFlag.TEXT:
            return (msg, BiliWsMsgType.TEXT)
        if flags & curl_cffi.CurlWsFlag.PING:
            return (msg, BiliWsMsgType.PING)
        return (msg, BiliWsMsgType.BINARY)

    async def ws_close(self, cnt: int) -> None:
        ws = self.__ws[cnt]
        await ws.close()

    async def close(self) -> None:
        await self.__session.close()

    get_wrapped_session.__doc__ = BiliAPIClient.get_wrapped_session.__doc__
    set_proxy.__doc__ = BiliAPIClient.set_proxy.__doc__
    set_timeout.__doc__ = BiliAPIClient.set_timeout.__doc__
    set_verify_ssl.__doc__ = BiliAPIClient.set_verify_ssl.__doc__
    set_trust_env.__doc__ = BiliAPIClient.set_trust_env.__doc__
    request.__doc__ = BiliAPIClient.request.__doc__
    download_create.__doc__ = BiliAPIClient.download_create.__doc__
    download_chunk.__doc__ = BiliAPIClient.download_chunk.__doc__
    download_content_length.__doc__ = BiliAPIClient.download_content_length.__doc__
    ws_create.__doc__ = BiliAPIClient.ws_create.__doc__
    ws_recv.__doc__ = BiliAPIClient.ws_recv.__doc__
    ws_send.__doc__ = BiliAPIClient.ws_send.__doc__
    ws_close.__doc__ = BiliAPIClient.ws_close.__doc__
    close.__doc__ = BiliAPIClient.close.__doc__<|MERGE_RESOLUTION|>--- conflicted
+++ resolved
@@ -190,14 +190,6 @@
         resp = self.__downloads[cnt]
         await resp.aclose()
         del self.__downloads[cnt]
-<<<<<<< HEAD
-        request_log.dispatch(
-            "DWN_CLOSE",
-            "结束下载",
-            {"id": cnt},
-        )
-=======
->>>>>>> 79c22083
 
     async def ws_create(
         self, url: str = "", params: dict = {}, headers: dict = {}
