--- conflicted
+++ resolved
@@ -198,15 +198,9 @@
         获取频道视频列表原数据
 
         Args:
-<<<<<<< HEAD
             order          (ChannelVideosOrder)         : 排序方式. Defaults to HOT
             offset         (str)                        : 偏移值（下面的第一个视频的 ID，为该请求结果中的 offset 键对应的值），类似单向链表
             page_size      (int)                        : 每页的数据大小
-=======
-            order_or_filter (ChannelVideosOrder | ChannelVideosFilter | None): 获取视频的相关选项
-            offset          (str)                                            : 偏移值（下面的第一个视频的 ID，为该请求结果中的 offset 键对应的值），类似单向链表. Defaults to ""
-            page_size       (int)                                            : 每页的数据大小. Defaults to 30.
->>>>>>> 2f8c7df6
 
         Returns:
             dict: 调用 API 返回的结果
