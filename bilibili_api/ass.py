--- conflicted
+++ resolved
@@ -192,12 +192,8 @@
             if cid is None:
                 if page is None:
                     raise ArgsException("page_index 和 cid 至少提供一个。")
-<<<<<<< HEAD
-                # cid = await v._Video__get_page_id_by_index(page) # type: ignore
-=======
                 # type: ignore
-                cid = await v._Video__get_cid_by_index(page)
->>>>>>> a8e80d38
+                cid = await v._Video__get_cid_by_index(page
         try:
             info = await v.get_info()
         except:
@@ -278,11 +274,7 @@
             if cid is None:
                 if page is None:
                     raise ArgsException("page_index 和 cid 至少提供一个。")
-<<<<<<< HEAD
-                # cid = await v._Video__get_page_id_by_index(page)  # type: ignore
-=======
                 cid = await v._Video__get_cid_by_index(page)  # type: ignore
->>>>>>> a8e80d38
         try:
             info = await v.get_info()
         except:
