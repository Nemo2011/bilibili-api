"""
bilibili_api.video

视频相关操作

注意，同时存在 page_index 和 cid 的参数，两者至少提供一个。
"""

import re
import json
import struct
import asyncio
import logging
import datetime
from enum import Enum
from inspect import isfunction
from functools import cmp_to_key
from dataclasses import dataclass
from typing import Any, List, Union

import httpx
import aiohttp

from . import settings
from .utils.utils import get_api
<<<<<<< HEAD
from .utils.network_httpx import get_session, Api
=======
from .utils.AsyncEvent import AsyncEvent
from .utils.credential import Credential
from .utils.BytesReader import BytesReader
from .utils.danmaku import Danmaku, SpecialDanmaku
from .utils.network_httpx import request, get_session
from .utils.aid_bvid_transformer import aid2bvid, bvid2aid
>>>>>>> 6967eef7
from .utils.network import get_session as get_session_aiohttp
from .exceptions import (
    ArgsException,
    NetworkException,
    ResponseException,
    DanmakuClosedException,
)

API = get_api("video")


async def get_cid_info(cid: int):
    """
    获取 cid 信息 (对应的视频，具体分 P 序号，up 等)

    Returns:
        dict: 调用 https://hd.biliplus.com 的 API 返回的结果
    """
    api = API["info"]["cid_info"]
    params = {"cid": cid}
    return await Api(**api).update_params(**params).result


class DanmakuOperatorType(Enum):
    """
    弹幕操作枚举

    + DELETE - 删除弹幕
    + PROTECT - 保护弹幕
    + UNPROTECT - 取消保护弹幕
    """

    DELETE = 1
    PROTECT = 2
    UNPROTECT = 3


class VideoAppealReasonType:
    """
    视频投诉原因枚举

    注意: 每一项均为函数，部分项有参数，没有参数的函数无需调用函数，直接传入即可，有参数的函数请调用结果之后传入。

    - ILLEGAL(): 违法违禁
    - PRON(): 色情
    - VULGAR(): 低俗
    - GAMBLED_SCAMS(): 赌博诈骗
    - VIOLENT(): 血腥暴力
    - PERSONAL_ATTACK(): 人身攻击
    - PLAGIARISM(bvid: str): 与站内其他视频撞车
    - BAD_FOR_YOUNGS(): 青少年不良信息
    - CLICKBAIT(): 不良封面/标题
    - POLITICAL_RUMORS(): 涉政谣言
    - SOCIAL_RUMORS(): 涉社会事件谣言
    - COVID_RUMORS(): 疫情谣言
    - UNREAL_EVENT(): 虚假不实消息
    - OTHER(): 有其他问题
    - LEAD_WAR(): 引战
    - CANNOT_CHARGE(): 不能参加充电
    - UNREAL_COPYRIGHT(source: str): 转载/自制类型错误
    """

    ILLEGAL = lambda: 2
    PRON = lambda: 3
    VULGAR = lambda: 4
    GAMBLED_SCAMS = lambda: 5
    VIOLENT = lambda: 6
    PERSONAL_ATTACK = lambda: 7
    BAD_FOR_YOUNGS = lambda: 10000
    CLICKBAIT = lambda: 10013
    POLITICAL_RUMORS = lambda: 10014
    SOCIAL_RUMORS = lambda: 10015
    COVID_RUMORS = lambda: 10016
    UNREAL_EVENT = lambda: 10017
    OTHER = lambda: 1
    LEAD_WAR = lambda: 9
    CANNOT_CHARGE = lambda: 10

    @staticmethod
    def PLAGIARISM(bvid: str):
        """
        与站内其他视频撞车

        Args:
            bvid (str): 撞车对象
        """
        return {"tid": 8, "撞车对象": bvid}

    @staticmethod
    def UNREAL_COPYRIGHT(source: str):
        """
        转载/自制类型错误

        Args:
            source (str): 原创视频出处
        """
        return {"tid": 52, "出处": source}


class Video:
    """
    视频类，各种对视频的操作均在里面。
    """

    def __init__(
        self,
        bvid: Union[None, str] = None,
        aid: Union[None, int] = None,
        credential: Union[None, Credential] = None,
    ):
        """
        Args:
            bvid       (str | None, optional)       : BV 号. bvid 和 aid 必须提供其中之一。

            aid        (int | None, optional)       : AV 号. bvid 和 aid 必须提供其中之一。

            credential (Credential | None, optional): Credential 类. Defaults to None.
        """
        # ID 检查
        if bvid is not None:
            self.set_bvid(bvid)
        elif aid is not None:
            self.set_aid(aid)
        else:
            # 未提供任一 ID
            raise ArgsException("请至少提供 bvid 和 aid 中的其中一个参数。")

        # 未提供 credential 时初始化该类
        self.credential: Credential = Credential() if credential is None else credential

        # 用于存储视频信息，避免接口依赖视频信息时重复调用
        self.__info: Union[dict, None] = None

    def set_bvid(self, bvid: str) -> None:
        """
        设置 bvid。

        Args:
            bvid (str):   要设置的 bvid。
        """
        # 检查 bvid 是否有效
        if not re.search("^BV[a-zA-Z0-9]{10}$", bvid):
            raise ArgsException("bvid 提供错误，必须是以 BV 开头的纯字母和数字组成的 12 位字符串（大小写敏感）。")
        self.__bvid = bvid
        self.__aid = bvid2aid(bvid)

    def get_bvid(self) -> str:
        """
        获取 BVID。

        Returns:
            str: BVID。
        """
        return self.__bvid

    def set_aid(self, aid: int) -> None:
        """
        设置 aid。

        Args:
            aid (int): AV 号。
        """
        if aid <= 0:
            raise ArgsException("aid 不能小于或等于 0。")

        self.__aid = aid
        self.__bvid = aid2bvid(aid)

    def get_aid(self) -> int:
        """
        获取 AID。

        Returns:
            int: aid。
        """
        return self.__aid

    async def get_info(self) -> dict:
        """
        获取视频信息。

        Returns:
            dict: 调用 API 返回的结果。
        """
        api = API["info"]["detail"]
        params = {"bvid": self.get_bvid(), "aid": self.get_aid()}
        resp = await Api(**api, credential=self.credential).update_params(**params).result
        # 存入 self.__info 中以备后续调用
        self.__info = resp
        return resp

    async def __get_info_cached(self) -> dict:
        """
        获取视频信息，如果已获取过则使用之前获取的信息，没有则重新获取。

        Returns:
            dict: 调用 API 返回的结果。
        """
        if self.__info is None:
            return await self.get_info()
        return self.__info

    async def get_stat(self) -> dict:
        """
        获取视频统计数据（播放量，点赞数等）。

        Returns:
            dict: 调用 API 返回的结果。
        """
        api = API["info"]["stat"]
        params = {"bvid": self.get_bvid(), "aid": self.get_aid()}
        return await Api(**api, credential=self.credential).update_params(**params).result

    async def get_tags(
        self, page_index: Union[int, None] = 0, cid: Union[int, None] = None
    ) -> List[dict]:
        """
        获取视频标签。

        Args:
            page_index (int | None): 分 P 序号. Defaults to 0.

            cid        (int | None): 分 P 编码. Defaults to None.

        Returns:
            List[dict]: 调用 API 返回的结果。
        """
        if cid == None:
            if page_index == None:
                raise ArgsException("page_index 和 cid 至少提供一个。")

            cid = await self.get_cid(page_index=page_index)
        api = API["info"]["tags"]
        params = {"bvid": self.get_bvid(), "aid": self.get_aid(), "cid": cid}
        return await Api(**api, credential=self.credential).update_params(**params).result

    async def get_chargers(self) -> dict:
        """
        获取视频充电用户。

        Returns:
            dict: 调用 API 返回的结果。
        """
        info = await self.__get_info_cached()
        mid = info["owner"]["mid"]
        api = API["info"]["chargers"]
        params = {"aid": self.get_aid(), "bvid": self.get_bvid(), "mid": mid}
        return await Api(**api, credential=self.credential).update_params(**params).result

    async def get_pages(self) -> List[dict]:
        """
        获取分 P 信息。

        Returns:
            dict: 调用 API 返回的结果。
        """
        api = API["info"]["pages"]
        params = {"aid": self.get_aid(), "bvid": self.get_bvid()}
        return await Api(**api, credential=self.credential).update_params(**params).result

    async def __get_page_id_by_index(self, page_index: int) -> int:
        """
        根据分 p 号获取 page_id。

        Args:
            page_index (int):   分 P 号，从 0 开始。

        Returns:
            int: 分 P 的唯一 ID。
        """
        if page_index < 0:
            raise ArgsException("分 p 号必须大于或等于 0。")

        info = await self.__get_info_cached()
        pages = info["pages"]

        if len(pages) <= page_index:
            raise ArgsException("不存在该分 p。")

        page = pages[page_index]
        cid = page["cid"]
        return cid

    async def get_video_snapshot(
        self,
        cid: Union[int, None] = None,
        json_index: bool = False,
        pvideo: bool = True,
    ) -> dict:
        """
        获取视频快照(视频各个时间段的截图拼图)

        Args:
            cid(int): 分 P CID(可选)

            json_index(bool): json 数组截取时间表 True 为需要，False 不需要

            pvideo(bool): 是否只获取预览

        Returns:
            dict: 调用 API 返回的结果,数据中 Url 没有 http 头
        """
        params: dict[str, Any] = {"aid": self.get_aid()}
        if pvideo:
            api = API["info"]["video_snapshot_pvideo"]
        else:
            params["bvid"] = self.get_bvid()
            if json_index:
                params["index"] = 1
            if cid:
                params["cid"] = cid
            api = API["info"]["video_snapshot"]
        return await Api(**api, credential=self.credential).update_params(**params).result

    async def get_cid(self, page_index: int) -> int:
        """
        获取稿件 cid

        Args:
            page_index(int): 分 P

        Returns:
            int: cid
        """
        return await self.__get_page_id_by_index(page_index)

    async def get_download_url(
        self,
        page_index: Union[int, None] = None,
        cid: Union[int, None] = None,
        html5: bool = False,
    ) -> dict:
        """
        获取视频下载信息。

        返回结果可以传入 `VideoDownloadURLDataDetecter` 进行解析。

        page_index 和 cid 至少提供其中一个，其中 cid 优先级最高

        Args:
            page_index (int | None, optional) : 分 P 号，从 0 开始。Defaults to None

            cid        (int | None, optional) : 分 P 的 ID。Defaults to None

            html5      (bool, optional): 是否以 html5 平台访问，这样子能直接在网页中播放，但是链接少。

        Returns:
            dict: 调用 API 返回的结果。
        """
        if cid is None:
            if page_index is None:
                raise ArgsException("page_index 和 cid 至少提供一个。")

            cid = await self.__get_page_id_by_index(page_index)

        api = API["info"]["playurl"]
        if html5:
            params = {
                "avid": self.get_aid(),
                "cid": cid,
                "qn": "127",
                "otype": "json",
                "fnval": 4048,
                "fourk": 1,
                "platform": "html5",
            }
        else:
            params = {
                "avid": self.get_aid(),
                "cid": cid,
                "qn": "127",
                "otype": "json",
                "fnval": 4048,
                "fourk": 1,
            }
        result = await Api(**api, credential=self.credential).update_params(**params).result
        result.update({"is_html5": True} if html5 else {})
        return result

    async def get_related(self) -> dict:
        """
        获取相关视频信息。

        Returns:
            dict: 调用 API 返回的结果。
        """
        api = API["info"]["related"]
        params = {"aid": self.get_aid(), "bvid": self.get_bvid()}
        return await Api(**api, credential=self.credential).update_params(**params).result

    async def has_liked(self) -> bool:
        """
        视频是否点赞过。

        Returns:
            bool: 视频是否点赞过。
        """
        self.credential.raise_for_no_sessdata()

        api = API["info"]["has_liked"]
        params = {"bvid": self.get_bvid(), "aid": self.get_aid()}
        return await Api(**api, credential=self.credential).update_params(**params).result
    
    async def get_pay_coins(self) -> int:
        """
        获取视频已投币数量。

        Returns:
            int: 视频已投币数量。
        """
        self.credential.raise_for_no_sessdata()

        api = API["info"]["get_pay_coins"]
        params = {"bvid": self.get_bvid(), "aid": self.get_aid()}
        return (await Api(**api, credential=self.credential).update_params(**params).result)[
            "multiply"
        ]

    async def has_favoured(self) -> bool:
        """
        是否已收藏。

        Returns:
            bool: 视频是否已收藏。
        """
        self.credential.raise_for_no_sessdata()

        api = API["info"]["has_favoured"]
        params = {"bvid": self.get_bvid(), "aid": self.get_aid()}
        return (await Api(**api, credential=self.credential).update_params(**params).result)[
            "favoured"
        ]

    async def is_forbid_note(self) -> bool:
        """
        是否禁止笔记。

        Returns:
            bool: 是否禁止笔记。
        """
        api = API["info"]["is_forbid"]
        params = {"aid": self.get_aid()}
        return (await Api(**api, credential=self.credential).update_params(**params).result)[
            "forbid_note_entrance"
        ]

    async def get_private_notes_list(self) -> list:
        """
        获取稿件私有笔记列表。

        Returns:
            list: note_Ids。
        """
        self.credential.raise_for_no_sessdata()

        api = API["info"]["private_notes"]
        params = {"oid": self.get_aid(), "oid_type": 0}
        return (await Api(**api, credential=self.credential).update_params(**params).result)[
            "noteIds"
        ]

    async def get_public_notes_list(self, pn: int, ps: int) -> dict:
        """
        获取稿件公开笔记列表。

        Args:
            pn (int): 页码

            ps (int): 每页项数

        Returns:
            dict: 调用 API 返回的结果。
        """

        api = API["info"]["public_notes"]
        params = {"oid": self.get_aid(), "oid_type": 0, "pn": pn, "ps": ps}
        return await Api(**api, credential=self.credential).update_params(**params).result

    async def get_danmaku_view(
        self, page_index: Union[int, None] = None, cid: Union[int, None] = None
    ) -> dict:
        """
        获取弹幕设置、特殊弹幕、弹幕数量、弹幕分段等信息。

        Args:
            page_index (int, optional): 分 P 号，从 0 开始。Defaults to None

            cid        (int, optional): 分 P 的 ID。Defaults to None

        Returns:
            dict: 调用 API 返回的结果。
        """
        if cid is None:
            if page_index is None:
                raise ArgsException("page_index 和 cid 至少提供一个。")

            cid = await self.__get_page_id_by_index(page_index)

        session = get_session()
        api = API["danmaku"]["view"]

        config = {}
        config["url"] = api["url"]
        config["params"] = {"type": 1, "oid": cid, "pid": self.get_aid()}
        config["cookies"] = self.credential.get_cookies()
        config["headers"] = {
            "Referer": "https://www.bilibili.com",
            "User-Agent": "Mozilla/5.0",
        }

        try:
            resp = await session.get(**config)
        except Exception as e:
            raise NetworkException(-1, str(e))

        resp_data = resp.read()
        json_data = {}
        reader = BytesReader(resp_data)

        # 解析二进制数据流

        def read_dm_seg(stream: bytes):
            reader_ = BytesReader(stream)
            data = {}
            while not reader_.has_end():
                t = reader_.varint() >> 3
                if t == 1:
                    data["page_size"] = reader_.varint()
                elif t == 2:
                    data["total"] = reader_.varint()
                else:
                    continue
            return data

        def read_flag(stream: bytes):
            reader_ = BytesReader(stream)
            data = {}
            while not reader_.has_end():
                t = reader_.varint() >> 3
                if t == 1:
                    data["rec_flag"] = reader_.varint()
                elif t == 2:
                    data["rec_text"] = reader_.string()
                elif t == 3:
                    data["rec_switch"] = reader_.varint()
                else:
                    continue
            return data

        def read_command_danmakus(stream: bytes):
            reader_ = BytesReader(stream)
            data = {}
            while not reader_.has_end():
                t = reader_.varint() >> 3
                if t == 1:
                    data["id"] = reader_.varint()
                elif t == 2:
                    data["oid"] = reader_.varint()
                elif t == 3:
                    data["mid"] = reader_.varint()
                elif t == 4:
                    data["commend"] = reader_.string()
                elif t == 5:
                    data["content"] = reader_.string()
                elif t == 6:
                    data["progress"] = reader_.varint()
                elif t == 7:
                    data["ctime"] = reader_.string()
                elif t == 8:
                    data["mtime"] = reader_.string()
                elif t == 9:
                    data["extra"] = json.loads(reader_.string())

                elif t == 10:
                    data["id_str"] = reader_.string()
                else:
                    continue
            return data

        def read_settings(stream: bytes):
            reader_ = BytesReader(stream)
            data = {}
            while not reader_.has_end():
                t = reader_.varint() >> 3

                if t == 1:
                    data["dm_switch"] = reader_.bool()
                elif t == 2:
                    data["ai_switch"] = reader_.bool()
                elif t == 3:
                    data["ai_level"] = reader_.varint()
                elif t == 4:
                    data["enable_top"] = reader_.bool()
                elif t == 5:
                    data["enable_scroll"] = reader_.bool()
                elif t == 6:
                    data["enable_bottom"] = reader_.bool()
                elif t == 7:
                    data["enable_color"] = reader_.bool()
                elif t == 8:
                    data["enable_special"] = reader_.bool()
                elif t == 9:
                    data["prevent_shade"] = reader_.bool()
                elif t == 10:
                    data["dmask"] = reader_.bool()
                elif t == 11:
                    data["opacity"] = reader_.float(True)
                elif t == 12:
                    data["dm_area"] = reader_.varint()
                elif t == 13:
                    data["speed_plus"] = reader_.float(True)
                elif t == 14:
                    data["font_size"] = reader_.float(True)
                elif t == 15:
                    data["screen_sync"] = reader_.bool()
                elif t == 16:
                    data["speed_sync"] = reader_.bool()
                elif t == 17:
                    data["font_family"] = reader_.string()
                elif t == 18:
                    data["bold"] = reader_.bool()
                elif t == 19:
                    data["font_border"] = reader_.varint()
                elif t == 20:
                    data["draw_type"] = reader_.string()
                else:
                    continue
            return data

        def read_image_danmakus(string: bytes):
            image_list = []
            reader_ = BytesReader(string)
            while not reader_.has_end():
                type_ = reader_.varint() >> 3
                if type_ == 1:
                    details_dict: dict[Any, Any] = {"texts": []}
                    img_details = reader_.bytes_string()
                    reader_details = BytesReader(img_details)
                    while not reader_details.has_end():
                        type_details = reader_details.varint() >> 3
                        if type_details == 1:
                            details_dict["texts"].append(reader_details.string())
                        elif type_details == 2:
                            details_dict["image"] = reader_details.string()
                        elif type_details == 3:
                            id_string = reader_details.bytes_string()
                            id_reader = BytesReader(id_string)
                            while not id_reader.has_end():
                                type_id = id_reader.varint() >> 3
                                if type_id == 2:
                                    details_dict["id"] = id_reader.varint()
                                else:
                                    raise ResponseException("解析响应数据错误")
                    image_list.append(details_dict)
                else:
                    raise ResponseException("解析响应数据错误")
            return image_list

        while not reader.has_end():
            type_ = reader.varint() >> 3

            if type_ == 1:
                json_data["state"] = reader.varint()
            elif type_ == 2:
                json_data["text"] = reader.string()
            elif type_ == 3:
                json_data["text_side"] = reader.string()
            elif type_ == 4:
                json_data["dm_seg"] = read_dm_seg(reader.bytes_string())
            elif type_ == 5:
                json_data["flag"] = read_flag(reader.bytes_string())
            elif type_ == 6:
                if "special_dms" not in json_data:
                    json_data["special_dms"] = []
                json_data["special_dms"].append(reader.string())
            elif type_ == 7:
                json_data["check_box"] = reader.bool()
            elif type_ == 8:
                json_data["count"] = reader.varint()
            elif type_ == 9:
                if "command_dms" not in json_data:
                    json_data["command_dms"] = []
                json_data["command_dms"].append(
                    read_command_danmakus(reader.bytes_string())
                )
            elif type_ == 10:
                json_data["dm_setting"] = read_settings(reader.bytes_string())
            elif type_ == 12:
                json_data["image_dms"] = read_image_danmakus(reader.bytes_string())
            else:
                continue
        return json_data

    async def get_danmakus(
        self,
        page_index: int = 0,
        date: Union[datetime.date, None] = None,
        cid: Union[int, None] = None,
    ) -> List[Danmaku]:
        """
        获取弹幕。

        Args:
            page_index (int, optional): 分 P 号，从 0 开始。Defaults to None

            date       (datetime.Date | None, optional): 指定日期后为获取历史弹幕，精确到年月日。Defaults to None.

            cid        (int | None, optional): 分 P 的 ID。Defaults to None

        Returns:
            List[Danmaku]: Danmaku 类的列表。
        """
        if date is not None:
            self.credential.raise_for_no_sessdata()

        if cid is None:
            if page_index is None:
                raise ArgsException("page_index 和 cid 至少提供一个。")

            cid = await self.__get_page_id_by_index(page_index)

        session = get_session()
        aid = self.get_aid()
        params: dict[str, Any] = {"oid": cid, "type": 1, "pid": aid}
        if date is not None:
            # 获取历史弹幕
            api = API["danmaku"]["get_history_danmaku"]
            params["date"] = date.strftime("%Y-%m-%d")
            params["type"] = 1
            all_seg = 1
        else:
            api = API["danmaku"]["get_danmaku"]
            view = await self.get_danmaku_view(cid=cid)
            all_seg = view["dm_seg"]["total"]

        danmakus = []

        for seg in range(all_seg):
            if date is None:
                # 仅当获取当前弹幕时需要该参数
                params["segment_index"] = seg + 1

            config = {}
            config["url"] = api["url"]
            config["params"] = params
            config["headers"] = {
                "Referer": "https://www.bilibili.com",
                "User-Agent": "Mozilla/5.0",
            }
            config["cookies"] = self.credential.get_cookies()

            try:
                req = await session.get(**config)
            except Exception as e:
                raise NetworkException(-1, str(e))

            if "content-type" not in req.headers.keys():
                break
            else:
                content_type = req.headers["content-type"]
                if content_type != "application/octet-stream":
                    raise ResponseException("返回数据类型错误：")

            # 解析二进制流数据
            data = req.read()
            if data == b"\x10\x01":
                # 视频弹幕被关闭
                raise DanmakuClosedException()

            reader = BytesReader(data)
            while not reader.has_end():
                type_ = reader.varint() >> 3
                if type_ != 1:
                    if type_ == 4:
                        reader.bytes_string()
                        # 什么鬼？我用 protoc 解析出乱码！
                    elif type_ == 5:
                        # 大会员专属颜色
                        reader.varint()
                        reader.varint()
                        reader.varint()
                        reader.bytes_string()
                    elif type_ == 13:
                        # ???
                        continue
                    else:
                        raise ResponseException("解析响应数据错误")

                dm = Danmaku("")
                dm_pack_data = reader.bytes_string()
                dm_reader = BytesReader(dm_pack_data)

                while not dm_reader.has_end():
                    data_type = dm_reader.varint() >> 3

                    if data_type == 1:
                        dm.id_ = dm_reader.varint()
                    elif data_type == 2:
                        dm.dm_time = dm_reader.varint() / 1000
                    elif data_type == 3:
                        dm.mode = dm_reader.varint()
                    elif data_type == 4:
                        dm.font_size = dm_reader.varint()
                    elif data_type == 5:
                        color = dm_reader.varint()
                        if color != 60001:
                            color = hex(color)[2:]
                        else:
                            color = "special"
                        dm.color = color
                    elif data_type == 6:
                        dm.crc32_id = dm_reader.string()
                    elif data_type == 7:
                        dm.text = dm_reader.string()
                    elif data_type == 8:
                        dm.send_time = dm_reader.varint()
                    elif data_type == 9:
                        dm.weight = dm_reader.varint()
                    elif data_type == 10:
                        dm.action = str(dm_reader.varint())
                    elif data_type == 11:
                        dm.pool = dm_reader.varint()
                    elif data_type == 12:
                        dm.id_str = dm_reader.string()
                    elif data_type == 13:
                        dm.attr = dm_reader.varint()
                    elif data_type == 14:
                        dm.uid = dm_reader.varint()
                    elif data_type == 15:
                        dm_reader.varint()
                    elif data_type == 20:
                        dm_reader.bytes_string()
                    elif data_type == 21:
                        dm_reader.bytes_string()
                    else:
                        break
                danmakus.append(dm)
        return danmakus

    async def get_special_dms(
        self, page_index: int = 0, cid: Union[int, None] = None
    ) -> List[SpecialDanmaku]:
        """
        获取特殊弹幕

        Args:
            page_index (int, optional)       : 分 P 号. Defaults to 0.

            cid        (int | None, optional): 分 P id. Defaults to None.

        Returns:
            List[SpecialDanmaku]: 调用接口解析后的结果
        """
        if cid is None:
            if page_index is None:
                raise ArgsException("page_index 和 cid 至少提供一个。")

            cid = await self.__get_page_id_by_index(page_index)

        view = await self.get_danmaku_view(cid=cid)
        special_dms = view["special_dms"][0]
        if settings.proxy != "":
            sess = httpx.AsyncClient(proxies={"all://": settings.proxy})
        else:
            sess = httpx.AsyncClient()
        dm_content = await sess.get(special_dms, cookies=self.credential.get_cookies())
        dm_content.raise_for_status()
        reader = BytesReader(dm_content.content)
        dms: List[SpecialDanmaku] = []
        while not reader.has_end():
            spec_dm = SpecialDanmaku("")
            type_ = reader.varint() >> 3
            if type_ == 1:
                reader_ = BytesReader(reader.bytes_string())
                while not reader_.has_end():
                    type__ = reader_.varint() >> 3
                    if type__ == 1:
                        spec_dm.id_ = reader_.varint()
                    elif type__ == 3:
                        spec_dm.mode = reader_.varint()
                    elif type__ == 4:
                        reader_.varint()
                    elif type__ == 5:
                        reader_.varint()
                    elif type__ == 6:
                        reader_.string()
                    elif type__ == 7:
                        spec_dm.content = reader_.string()
                    elif type__ == 8:
                        reader_.varint()
                    elif type__ == 11:
                        spec_dm.pool = reader_.varint()
                    elif type__ == 12:
                        spec_dm.id_str = reader_.string()
                    else:
                        continue
            else:
                continue
            dms.append(spec_dm)
        return dms

    async def get_history_danmaku_index(
        self,
        page_index: Union[int, None] = None,
        date: Union[datetime.date, None] = None,
        cid: Union[int, None] = None,
    ) -> Union[None, List[str]]:
        """
        获取特定月份存在历史弹幕的日期。

        Args:
            page_index (int | None, optional): 分 P 号，从 0 开始。Defaults to None

            date       (datetime.date | None): 精确到年月. Defaults to None。

            cid        (int | None, optional): 分 P 的 ID。Defaults to None

        Returns:
            None | List[str]: 调用 API 返回的结果。不存在时为 None。
        """
        if date is None:
            raise ArgsException("请提供 date 参数")

        self.credential.raise_for_no_sessdata()

        if cid is None:
            if page_index is None:
                raise ArgsException("page_index 和 cid 至少提供一个。")

            cid = await self.__get_page_id_by_index(page_index)

        api = API["danmaku"]["get_history_danmaku_index"]
        params = {"oid": cid, "month": date.strftime("%Y-%m"), "type": 1}
        return await Api(**api, credential=self.credential).update_params(**params).result

    async def has_liked_danmakus(
        self,
        page_index: Union[int, None] = None,
        ids: Union[List[int], None] = None,
        cid: Union[int, None] = None,
    ) -> dict:
        """
        是否已点赞弹幕。

        Args:
            page_index (int | None, optional): 分 P 号，从 0 开始。Defaults to None

            ids        (List[int] | None): 要查询的弹幕 ID 列表。

            cid        (int | None, optional): 分 P 的 ID。Defaults to None

        Returns:
            dict: 调用 API 返回的结果。
        """
        if ids is None or len(ids) == 0:
            raise ArgsException("请提供 ids 参数并至少有一个元素")

        self.credential.raise_for_no_sessdata()

        if cid is None:
            if page_index is None:
                raise ArgsException("page_index 和 cid 至少提供一个。")

            cid = await self.__get_page_id_by_index(page_index)

        api = API["danmaku"]["has_liked_danmaku"]
        params = {"oid": cid, "ids": ",".join(ids)}  # type: ignore
        return await Api(**api, credential=self.credential).update_params(**params).result

    async def send_danmaku(
        self,
        page_index: Union[int, None] = None,
        danmaku: Union[Danmaku, None] = None,
        cid: Union[int, None] = None,
    ) -> dict:
        """
        发送弹幕。

        Args:
            page_index (int | None, optional): 分 P 号，从 0 开始。Defaults to None

            danmaku    (Danmaku | None)      : Danmaku 类。

            cid        (int | None, optional): 分 P 的 ID。Defaults to None

        Returns:
            dict: 调用 API 返回的结果。
        """

        if danmaku is None:
            raise ArgsException("请提供 danmaku 参数")

        self.credential.raise_for_no_sessdata()
        self.credential.raise_for_no_bili_jct()

        if cid is None:
            if page_index is None:
                raise ArgsException("page_index 和 cid 至少提供一个。")

            cid = await self.__get_page_id_by_index(page_index)

        api = API["danmaku"]["send_danmaku"]

        if danmaku.is_sub:
            pool = 1
        else:
            pool = 0
        data = {
            "type": 1,
            "oid": cid,
            "msg": danmaku.text,
            "aid": self.get_aid(),
            "bvid": self.get_bvid(),
            "progress": int(danmaku.dm_time * 1000),
            "color": int(danmaku.color, 16),
            "fontsize": danmaku.font_size,
            "pool": pool,
            "mode": danmaku.mode,
            "plat": 1,
        }
        return await Api(**api, credential=self.credential).update_data(**data).result

    async def get_danmaku_xml(
        self, page_index: Union[int, None] = None, cid: Union[int, None] = None
    ) -> str:
        """
        获取所有弹幕的 xml 源文件（非装填）

        Args:
            page_index (int, optional)       : 分 P 序号. Defaults to 0.

            cid        (int | None, optional): cid. Defaults to None.

        Return:
            xml 文件源
        """
        if cid is None:
            if page_index is None:
                raise ArgsException("page_index 和 cid 至少提供一个。")

            cid = await self.__get_page_id_by_index(page_index)
        url = f"https://comment.bilibili.com/{cid}.xml"
        sess = get_session()
        config: dict[Any, Any] = {"url": url}
        # 代理
        if settings.proxy:
            config["proxies"] = {"all://", settings.proxy}
        resp = await sess.get(**config)
        return resp.content.decode("utf-8")

    async def like_danmaku(
        self,
        page_index: Union[int, None] = None,
        dmid: Union[int, None] = None,
        status: Union[bool, None] = True,
        cid: Union[int, None] = None,
    ) -> dict:
        """
        点赞弹幕。

        Args:
            page_index (int | None, optional) : 分 P 号，从 0 开始。Defaults to None

            dmid       (int | None)           : 弹幕 ID。

            status     (bool | None, optional): 点赞状态。Defaults to True

            cid        (int | None, optional) : 分 P 的 ID。Defaults to None

        Returns:
            dict: 调用 API 返回的结果。
        """
        if dmid is None:
            raise ArgsException("请提供 dmid 参数")

        self.credential.raise_for_no_sessdata()
        self.credential.raise_for_no_bili_jct()

        if cid is None:
            if page_index is None:
                raise ArgsException("page_index 和 cid 至少提供一个。")

            cid = await self.__get_page_id_by_index(page_index)

        api = API["danmaku"]["like_danmaku"]

        data = {
            "dmid": dmid,
            "oid": cid,
            "op": 1 if status else 2,
            "platform": "web_player",
        }
        return await Api(**api, credential=self.credential).update_data(**data).result

    async def operate_danmaku(
        self,
        page_index: Union[int, None] = None,
        dmids: Union[List[int], None] = None,
        cid: Union[int, None] = None,
        type_: Union[DanmakuOperatorType, None] = None,
    ) -> dict:
        """
        操作弹幕

        Args:
            page_index (int | None, optional)      : 分 P 号，从 0 开始。Defaults to None

            dmids      (List[int] | None)          : 弹幕 ID 列表。

            cid        (int | None, optional)      : 分 P 的 ID。Defaults to None

            type_      (DanmakuOperatorType | None): 操作类型

        Returns:
            dict: 调用 API 返回的结果。
        """

        if dmids is None or len(dmids) == 0:
            raise ArgsException("请提供 dmid 参数")

        if type_ is None:
            raise ArgsException("请提供 type_ 参数")

        self.credential.raise_for_no_sessdata()
        self.credential.raise_for_no_bili_jct()

        if cid is None:
            if page_index is None:
                raise ArgsException("page_index 和 cid 至少提供一个。")

            cid = await self.__get_page_id_by_index(page_index)

        api = API["danmaku"]["edit_danmaku"]

        data = {
            "type": 1,
            "dmids": ",".join(map(lambda x: str(x), dmids)),
            "oid": cid,
            "state": type_.value,
        }

        return await Api(**api, credential=self.credential).update_data(**data).result

    async def like(self, status: bool = True) -> dict:
        """
        点赞视频。

        Args:
            status (bool, optional): 点赞状态。Defaults to True.

        Returns:
            dict: 调用 API 返回的结果。
        """
        self.credential.raise_for_no_sessdata()
        self.credential.raise_for_no_bili_jct()

        api = API["operate"]["like"]
        data = {"aid": self.get_aid(), "like": 1 if status else 2}
        return await Api(**api, credential=self.credential).update_data(**data).result

    async def pay_coin(self, num: int = 1, like: bool = False) -> dict:
        """
        投币。

        Args:
            num  (int, optional) : 硬币数量，为 1 ~ 2 个。Defaults to 1.

            like (bool, optional): 是否同时点赞。Defaults to False.

        Returns:
            dict: 调用 API 返回的结果。
        """
        self.credential.raise_for_no_sessdata()
        self.credential.raise_for_no_bili_jct()

        if num not in (1, 2):
            raise ArgsException("投币数量只能是 1 ~ 2 个。")

        api = API["operate"]["coin"]
        data = {
            "aid": self.get_aid(),
            "bvid": self.get_bvid(),
            "multiply": num,
            "like": 1 if like else 0,
        }
        return await Api(**api, credential=self.credential).update_data(**data).result

    async def triple(self) -> dict:
        """
        给阿婆主送上一键三连

        Returns:
            dict: 调用 API 返回的结果
        """
        api = API["operate"]["yjsl"]
        data = {"bvid": self.get_bvid(), "aid": self.get_aid()}
        return await Api(**api, credential=self.credential).update_data(**data).result

    async def add_tag(self, name: str) -> dict:
        """
        添加标签。

        Args:
            name (str): 标签名字。

        Returns:
            dict: 调用 API 返回的结果。会返回标签 ID。
        """
        self.credential.raise_for_no_sessdata()
        self.credential.raise_for_no_bili_jct()

        api = API["operate"]["add_tag"]
        data = {"aid": self.get_aid(), "bvid": self.get_bvid(), "tag_name": name}
        return await Api(**api, credential=self.credential).update_data(**data).result

    async def delete_tag(self, tag_id: int) -> dict:
        """
        删除标签。

        Args:
            tag_id (int): 标签 ID。

        Returns:
            dict: 调用 API 返回的结果。
        """
        self.credential.raise_for_no_sessdata()
        self.credential.raise_for_no_bili_jct()

        api = API["operate"]["del_tag"]

        data = {"tag_id": tag_id, "aid": self.get_aid(), "bvid": self.get_bvid()}
        return await Api(**api, credential=self.credential).update_data(**data).result

    async def appeal(self, reason: Any, detail: str):
        """
        投诉稿件

        Args:
            reason (Any): 投诉类型。传入 VideoAppealReasonType 中的项目即可。

            detail (str): 详情信息。

        Returns:
            dict: 调用 API 返回的结果
        """
        api = API["operate"]["appeal"]
        data = {"aid": self.get_aid(), "desc": detail}
        if isfunction(reason):
            reason = reason()
        if isinstance(reason, int):
            reason = {"tid": reason}
        data.update(reason)
        # XXX: 暂不支持上传附件
        return await Api(**api, credential=self.credential).update_data(**data).result

    async def set_favorite(
        self, add_media_ids: List[int] = [], del_media_ids: List[int] = []
    ) -> dict:
        """
        设置视频收藏状况。

        Args:
            add_media_ids (List[int], optional): 要添加到的收藏夹 ID. Defaults to [].

            del_media_ids (List[int], optional): 要移出的收藏夹 ID. Defaults to [].

        Returns:
            dict: 调用 API 返回结果。
        """
        if len(add_media_ids) + len(del_media_ids) == 0:
            raise ArgsException("对收藏夹无修改。请至少提供 add_media_ids 和 del_media_ids 中的其中一个。")

        self.credential.raise_for_no_sessdata()
        self.credential.raise_for_no_bili_jct()

        api = API["operate"]["favorite"]
        data = {
            "rid": self.get_aid(),
            "type": 2,
            "add_media_ids": ",".join(map(lambda x: str(x), add_media_ids)),
            "del_media_ids": ",".join(map(lambda x: str(x), del_media_ids)),
        }
        return await Api(**api, credential=self.credential).update_data(**data).result

    async def get_subtitle(
        self,
        cid: Union[int, None] = None,
    ) -> dict:
        """
        获取字幕信息

        Args:
            cid (int | None): 分 P ID,从视频信息中获取

        Returns:
            调用 API 返回的结果
        """
        if cid is None:
            raise ArgsException("需要 cid")

        return (await self.get_player_info(cid=cid)).get("subtitle")

    async def get_player_info(
        self,
        cid: Union[int, None] = None,
        epid: Union[int, None] = None,
    ) -> dict:
        """
        获取字幕信息

        Args:
            cid (int | None): 分 P ID,从视频信息中获取

            epid (int | None): 番剧分集 ID,从番剧信息中获取

        Returns:
            调用 API 返回的结果
        """
        if cid is None:
            raise ArgsException("需要 cid")
        api = API["info"]["get_player_info"]

        params = {
            "aid": self.get_aid(),
            "cid": cid,
            "ep_id": epid,
        }
        return await Api(**api, credential=self.credential).update_params(**params).result

    async def submit_subtitle(
        self,
        lan: str,
        data: dict,
        submit: bool,
        sign: bool,
        page_index: Union[int, None] = None,
        cid: Union[int, None] = None,
    ):
        """
        上传字幕

        字幕数据 data 参考：

        ```json
        {
          "font_size": "float: 字体大小，默认 0.4",
          "font_color": "str: 字体颜色，默认 \"#FFFFFF\"",
          "background_alpha": "float: 背景不透明度，默认 0.5",
          "background_color": "str: 背景颜色，默认 \"#9C27B0\"",
          "Stroke": "str: 描边，目前作用未知，默认为 \"none\"",
          "body": [
            {
              "from": "int: 字幕开始时间（秒）",
              "to": "int: 字幕结束时间（秒）",
              "location": "int: 字幕位置，默认为 2",
              "content": "str: 字幕内容"
            }
          ]
        }
        ```

        Args:
            lan        (str)                 : 字幕语言代码，参考 http://www.lingoes.cn/zh/translator/langcode.htm

            data       (dict)                : 字幕数据

            submit     (bool)                : 是否提交，不提交为草稿

            sign       (bool)                : 是否署名

            page_index (int | None, optional): 分 P 索引. Defaults to None.

            cid        (int | None, optional): 分 P id. Defaults to None.

        Returns:
            dict: API 调用返回结果

        """
        if cid is None:
            if page_index is None:
                raise ArgsException("page_index 和 cid 至少提供一个。")

            cid = await self.__get_page_id_by_index(page_index)

        self.credential.raise_for_no_sessdata()
        self.credential.raise_for_no_bili_jct()

        api = API["operate"]["submit_subtitle"]

        payload = {
            "type": 1,
            "oid": cid,
            "lan": lan,
            "data": json.dumps(data),
            "submit": submit,
            "sign": sign,
            "bvid": self.get_bvid(),
        }

        return await Api(**api, credential=self.credential).update_data(**data).result

    async def get_danmaku_snapshot(self) -> dict:
        """
        获取弹幕快照

        Returns:
            调用 API 返回的结果
        """
        api = API["danmaku"]["snapshot"]

        params = {"aid": self.get_aid()}

        return await Api(**api, credential=self.credential).update_params(**params).result

    async def recall_danmaku(
        self,
        page_index: Union[int, None] = None,
        dmid: int = 0,
        cid: Union[int, None] = None,
    ) -> dict:
        """
        撤回弹幕

        Args:
            page_index(int | None, optional): 分 P 号

            dmid(int)      : 弹幕 id

            cid(int | None, optional)       : 分 P 编码
        Returns:
            调用 API 返回的结果
        """
        if cid is None:
            if page_index is None:
                raise ArgsException("page_index 和 cid 至少提供一个。")

            cid = await self.__get_page_id_by_index(page_index)

        self.credential.raise_for_no_sessdata()
        self.credential.raise_for_no_bili_jct()

        api = API["danmaku"]["recall"]
        data = {"dmid": dmid, "cid": cid}

        return await Api(**api, credential=self.credential).update_data(**data).result

    async def get_pbp(
        self, page_index: Union[int, None] = None, cid: Union[int, None] = None
    ) -> dict:
        """
        获取高能进度条

        Args:
            page_index(int | None): 分 P 号

            cid(int | None)       : 分 P 编码

        Returns:
            调用 API 返回的结果
        """
        if cid is None:
            if page_index is None:
                raise ArgsException("page_index 和 cid 至少提供一个。")

            cid = await self.__get_page_id_by_index(page_index)

        api = API["info"]["pbp"]

        params = {"cid": cid}

        session = get_session()

        return json.loads(
            (
                await session.get(
                    api["url"], params=params, cookies=self.credential.get_cookies()
                )
            ).text
        )

    async def add_to_toview(self) -> dict:
        """
        添加视频至稍后再看列表

        Returns:
            调用 API 返回的结果
        """
        self.credential.raise_for_no_sessdata()
        self.credential.raise_for_no_bili_jct()
        api = get_api("toview")["operate"]["add"]
        datas = {
            "aid": self.get_aid(),
        }
        return await Api(**api, credential=self.credential).update_data(**datas).result

    async def delete_from_toview(self) -> dict:
        """
        从稍后再看列表删除视频

        Returns:
            调用 API 返回的结果
        """
        self.credential.raise_for_no_sessdata()
        self.credential.raise_for_no_bili_jct()
        api = get_api("toview")["operate"]["del"]
        datas = {"viewed": "false", "aid": self.get_aid()}
        return await Api(**api, credential=self.credential).update_data(**datas).result


class VideoOnlineMonitor(AsyncEvent):
    """
    视频在线人数实时监测。

    示例代码：

    ```python
        import asyncio
        from bilibili_api import video

        # 实例化
        r = video.VideoOnlineMonitor("BV1Bf4y1Q7QP")

        # 装饰器方法注册事件监听器
        @r.on("ONLINE")
        async def handler(data):
            print(data)

        # 函数方法注册事件监听器
        async def handler2(data):
            print(data)

        r.add_event_listener("ONLINE", handler2)

        asyncio.get_event_loop().run_until_complete(r.connect())

    ```

    Extends: AsyncEvent

    Events:
        ONLINE：        在线人数更新。  CallbackData: dict。
        DANMAKU：       收到实时弹幕。  CallbackData: Danmaku。
        DISCONNECTED：  正常断开连接。  CallbackData: None。
        ERROR:          发生错误。     CallbackData: aiohttp.ClientWebSocketResponse。
        CONNECTED:      成功连接。     CallbackData: None。
    """

    class Datapack(Enum):
        """
        数据包类型枚举。

        + CLIENT_VERIFY   : 客户端发送验证信息。
        + SERVER_VERIFY   : 服务端响应验证信息。
        + CLIENT_HEARTBEAT: 客户端发送心跳包。
        + SERVER_HEARTBEAT: 服务端响应心跳包。
        + DANMAKU         : 实时弹幕更新。
        """

        CLIENT_VERIFY = 0x7
        SERVER_VERIFY = 0x8
        CLIENT_HEARTBEAT = 0x2
        SERVER_HEARTBEAT = 0x3
        DANMAKU = 0x3E8

    def __init__(
        self,
        bvid: Union[str, None] = None,
        aid: Union[int, None] = None,
        page_index: int = 0,
        credential: Union[Credential, None] = None,
        debug: bool = False,
    ):
        """
        Args:
            bvid       (str | None, optional)       : BVID. Defaults to None.

            aid        (int | None, optional)       : AID. Defaults to None.

            page_index (int, optional)              : 分 P 序号. Defaults to 0.

            credential (Credential | None, optional): Credential 类. Defaults to None.

            debug      (bool, optional)             : 调试模式，将输出更详细信息. Defaults to False.
        """
        super().__init__()
        self.credential = credential
        self.__video = Video(bvid, aid, credential=credential)

        # 智能选择在 log 中展示的 ID。
        id_showed = None
        if bvid is not None:
            id_showed = bvid
        else:
            id_showed = aid

        # logger 初始化
        self.logger = logging.getLogger(f"VideoOnlineMonitor-{id_showed}")
        if not self.logger.handlers:
            handler = logging.StreamHandler()
            handler.setFormatter(
                logging.Formatter(
                    "[" + str(id_showed) + "][%(asctime)s][%(levelname)s] %(message)s"
                )
            )
            self.logger.addHandler(handler)
            self.logger.setLevel(logging.INFO if not debug else logging.DEBUG)

            self.__page_index = page_index
            self.__tasks = []

    async def connect(self):
        """
        连接服务器
        """
        await self.__main()

    async def disconnect(self):
        """
        断开服务器
        """
        self.logger.info("主动断开连接。")
        self.dispatch("DISCONNECTED")
        await self.__cancel_all_tasks()
        await self.__ws.close()

    async def __main(self):
        """
        入口。
        """
        # 获取分 P id
        pages = await self.__video.get_pages()
        if self.__page_index >= len(pages):
            raise ArgsException("不存在该分 P。")
        cid = pages[self.__page_index]["cid"]

        # 获取服务器信息
        self.logger.debug(f"准备连接：{self.__video.get_bvid()}")
        self.logger.debug(f"获取服务器信息中...")

        api = API["video"]["info"]["video_online_broadcast_servers"]
        resp = await Api(**api, credential=self.credential).result

        uri = f"wss://{resp['domain']}:{resp['wss_port']}/sub"
        self.__heartbeat_interval = resp["heartbeat"]
        self.logger.debug(f"服务器信息获取成功，URI：{uri}")

        # 连接服务器
        self.logger.debug("准备连接服务器...")
        session = get_session_aiohttp()
        async with session.ws_connect(uri) as ws:
            self.__ws = ws

            # 发送认证信息
            self.logger.debug("服务器连接成功，准备发送认证信息...")
            verify_info = {
                "room_id": f"video://{self.__video.get_aid()}/{cid}",
                "platform": "web",
                "accepts": [1000, 1015],
            }
            verify_info = json.dumps(verify_info, separators=(",", ":"))
            await ws.send_bytes(
                self.__pack(
                    VideoOnlineMonitor.Datapack.CLIENT_VERIFY, 1, verify_info.encode()
                )
            )

            # 循环接收消息
            async for msg in ws:
                if msg.type == aiohttp.WSMsgType.BINARY:
                    data = self.__unpack(msg.data)
                    self.logger.debug(f"收到消息：{data}")
                    await self.__handle_data(data)  # type: ignore

                elif msg.type == aiohttp.WSMsgType.ERROR:
                    self.logger.warning("连接被异常断开")
                    await self.__cancel_all_tasks()
                    self.dispatch("ERROR", msg)
                    break

    async def __handle_data(self, data: List[dict]):
        """
        处理数据。

        Args:
            data (List[dict]): 收到的数据（已解析好）。
        """
        for d in data:
            if d["type"] == VideoOnlineMonitor.Datapack.SERVER_VERIFY.value:
                # 服务器认证反馈。
                if d["data"]["code"] == 0:
                    # 创建心跳 Task
                    heartbeat = asyncio.create_task(self.__heartbeat_task())
                    self.__tasks.append(heartbeat)

                    self.logger.info("连接服务器并验证成功")

            elif d["type"] == VideoOnlineMonitor.Datapack.SERVER_HEARTBEAT.value:
                # 心跳包反馈，同时包含在线人数。
                self.logger.debug(f'收到服务器心跳包反馈，编号：{d["number"]}')
                self.logger.info(f'实时观看人数：{d["data"]["data"]["room"]["online"]}')
                self.dispatch("ONLINE", d["data"])

            elif d["type"] == VideoOnlineMonitor.Datapack.DANMAKU.value:
                # 实时弹幕。
                info = d["data"][0].split(",")
                text = d["data"][1]
                if info[5] == "0":
                    is_sub = False
                else:
                    is_sub = True
                dm = Danmaku(
                    dm_time=float(info[0]),
                    send_time=int(info[4]),
                    crc32_id=info[6],
                    color=info[3],
                    mode=info[1],
                    font_size=info[2],
                    is_sub=is_sub,
                    text=text,
                )
                self.logger.info(f"收到实时弹幕：{dm.text}")
                self.dispatch("DANMAKU", dm)

            else:
                # 未知类型数据包
                self.logger.warning("收到未知的数据包类型，无法解析：" + json.dumps(d))

    async def __heartbeat_task(self):
        """
        心跳 Task。
        """
        index = 2
        while True:
            self.logger.debug(f"发送心跳包，编号：{index}")
            await self.__ws.send_bytes(
                self.__pack(
                    VideoOnlineMonitor.Datapack.CLIENT_HEARTBEAT,
                    index,
                    b"[object Object]",
                )
            )
            index += 1
            await asyncio.sleep(self.__heartbeat_interval)

    async def __cancel_all_tasks(self):
        """
        取消所有 Task。
        """
        for task in self.__tasks:
            task.cancel()

    @staticmethod
    def __pack(data_type: Datapack, number: int, data: bytes):
        """
        打包数据。

        # 数据包格式：

        16B 头部:

        | offset(bytes) | length(bytes) | type | description         |
        | ------------- | ------------- | ---- | ------------------- |
        | 0             | 4             | I    | 数据包长度           |
        | 4             | 4             | I    | 固定 0x00120001      |
        | 8             | 4             | I    | 数据包类型           |
        | 12            | 4             | I    | 递增数据包编号        |
        | 16            | 2             | H    | 固定 0x0000           |

        之后是有效载荷。

        # 数据包类型表：

        + 0x7    客户端发送认证信息
        + 0x8    服务端回应认证结果
        + 0x2    客户端发送心跳包，有效载荷：'[object Object]'
        + 0x3    服务端回应心跳包，会带上在线人数等信息，返回 JSON
        + 0x3e8  实时弹幕更新，返回列表，[0]弹幕信息，[1]弹幕文本

        Args:
            data_type (VideoOnlineMonitor.DataType):  数据包类型枚举。

        Returns:
            bytes: 打包好的数据。
        """
        packed_data = bytearray()
        packed_data += struct.pack(">I", 0x00120001)
        packed_data += struct.pack(">I", data_type.value)
        packed_data += struct.pack(">I", number)
        packed_data += struct.pack(">H", 0)
        packed_data += data
        packed_data = struct.pack(">I", len(packed_data) + 4) + packed_data
        return bytes(packed_data)

    @staticmethod
    def __unpack(data: bytes):
        """
        解包数据。

        Args:
            data (bytes):  原始数据。

        Returns:
            tuple(dict): 解包后的数据。
        """
        offset = 0
        real_data = []
        while offset < len(data):
            region_header = struct.unpack(">IIII", data[:16])
            region_data = data[offset : offset + region_header[0]]
            real_data.append(
                {
                    "type": region_header[2],
                    "number": region_header[3],
                    "data": json.loads(
                        region_data[offset + 18 : offset + 18 + (region_header[0] - 16)]
                    ),
                }
            )
            offset += region_header[0]
        return tuple(real_data)


class VideoQuality(Enum):
    """
    视频的视频流分辨率枚举

    - _360P: 流畅 360P
    - _480P: 清晰 480P
    - _720P: 高清 720P60
    - _1080P: 高清 1080P
    - _1080P_PLUS: 高清 1080P 高码率
    - _1080P_60: 高清 1080P 60 帧码率
    - _4K: 超清 4K
    - HDR: 真彩 HDR
    - DOLBY: 杜比视界
    - _8K: 超高清 8K
    """

    _360P = 16
    _480P = 32
    _720P = 64
    _1080P = 80
    _1080P_PLUS = 112
    _1080P_60 = 116
    _4K = 120
    HDR = 125
    DOLBY = 126
    _8K = 127


class VideoCodecs(Enum):
    """
    视频的视频流编码枚举

    - HEV: HEVC(H.265)
    - AVC: AVC(H.264)
    - AV1: AV1
    """

    HEV = "hev"
    AVC = "avc"
    AV1 = "av01"


class AudioQuality(Enum):
    """
    视频的音频流清晰度枚举

    - _64K: 64K
    - _132K: 132K
    - _192K: 192K
    - HI_RES: Hi-Res 无损
    - DOLBY: 杜比全景声
    """

    _64K = 30216
    _132K = 30232
    DOLBY = 30250
    HI_RES = 30251
    _192K = 30280


@dataclass
class VideoStreamDownloadURL:
    """
    (@dataclass)

    视频流 URL 类

    Attributes:
        url           (str)         : 视频流 url
        video_quality (VideoQuality): 视频流清晰度
        video_codecs  (VideoCodecs) : 视频流编码
    """

    url: str
    video_quality: VideoQuality
    video_codecs: VideoCodecs


@dataclass
class AudioStreamDownloadURL:
    """
    (@dataclass)

    音频流 URL 类

    Attributes:
        url           (str)         : 音频流 url
        audio_quality (AudioQuality): 音频流清晰度
    """

    url: str
    audio_quality: AudioQuality


@dataclass
class FLVStreamDownloadURL:
    """
    (@dataclass)

    FLV 视频流

    Attributes:
        url           (str): FLV 流 url
    """

    url: str


@dataclass
class HTML5MP4DownloadURL:
    """
    (@dataclass)

    可供 HTML5 播放的 mp4 视频流

    Attributes:
        url           (str): HTML5 mp4 视频流
    """

    url: str


@dataclass
class EpisodeTryMP4DownloadURL:
    """
    (@dataclass)

    番剧/课程试看的 mp4 播放流

    Attributes:
        url           (str): 番剧试看的 mp4 播放流
    """

    url: str


class VideoDownloadURLDataDetecter:
    """
    `Video.get_download_url` 返回结果解析类。

    在调用 `Video.get_download_url` 之后可以将代入 `VideoDownloadURLDataDetecter`，此类将一键解析。

    目前支持:
      - 视频清晰度: 360P, 480P, 720P, 1080P, 1080P 高码率, 1080P 60 帧, 4K, HDR, 杜比视界, 8K
      - 视频编码: HEVC(H.265), AVC(H.264), AV1
      - 音频清晰度: 64K, 132K, Hi-Res 无损音效, 杜比全景声, 192K
      - FLV 视频流
      - 番剧/课程试看视频流
    """

    def __init__(self, data: dict):
        """
        Args:
            data (dict): `Video.get_download_url` 返回的结果
        """
        self.__data = data

    def check_video_and_audio_stream(self) -> bool:
        """
        判断是否为音视频分离流

        Returns:
            bool: 是否为音视频分离流
        """
        if "dash" in self.__data.keys():
            return True
        return False

    def check_flv_stream(self) -> bool:
        """
        判断是否为 FLV 视频流

        Returns:
            bool: 是否为 FLV 视频流
        """
        if "durl" in self.__data.keys():
            if self.__data["format"].startswith("flv"):
                return True
        return False

    def check_html5_mp4_stream(self) -> bool:
        """
        判断是否为 HTML5 可播放的 mp4 视频流

        Returns:
            bool: 是否为 HTML5 可播放的 mp4 视频流
        """
        if "durl" in self.__data.keys():
            if self.__data["format"].startswith("mp4"):
                if self.__data.get("is_html5") == True:
                    return True
        return False

    def check_episode_try_mp4_stream(self):
        """
        判断是否为番剧/课程试看的 mp4 视频流

        Returns:
            bool: 是否为番剧试看的 mp4 视频流
        """
        if "durl" in self.__data.keys():
            if self.__data["format"].startswith("mp4"):
                if self.__data.get("is_html5") != True:
                    return True
        return False

    def detect_all(self):
        """
        解析并返回所有数据

        Returns:
            List[VideoStreamDownloadURL | AudioStreamDownloadURL | FLVStreamDownloadURL | HTML5MP4DownloadURL | EpisodeTryMP4DownloadURL]: 所有的视频/音频流
        """
        return self.detect()

    def detect(
        self,
        video_max_quality: VideoQuality = VideoQuality._8K,
        audio_max_quality: AudioQuality = AudioQuality._192K,
        video_min_quality: VideoQuality = VideoQuality._360P,
        audio_min_quality: AudioQuality = AudioQuality._64K,
        video_accepted_qualities: List[VideoQuality] = [
            item
            for _, item in VideoQuality.__dict__.items()
            if isinstance(item, VideoQuality)
        ],
        audio_accepted_qualities: List[AudioQuality] = [
            item
            for _, item in AudioQuality.__dict__.items()
            if isinstance(item, AudioQuality)
        ],
        codecs: List[VideoCodecs] = [VideoCodecs.AV1, VideoCodecs.AVC, VideoCodecs.HEV],
        no_dolby_video: bool = False,
        no_dolby_audio: bool = False,
        no_hdr: bool = False,
        no_hires: bool = False,
    ) -> List[
        Union[
            VideoStreamDownloadURL,
            AudioStreamDownloadURL,
            FLVStreamDownloadURL,
            HTML5MP4DownloadURL,
            EpisodeTryMP4DownloadURL,
        ]
    ]:
        """
        解析数据

        Args:
            **以下参数仅能在音视频流分离的情况下产生作用，flv / mp4 试看流 / html5 mp4 流下以下参数均没有作用**

            video_max_quality       (VideoQuality, optional)      : 设置提取的视频流清晰度最大值，设置此参数绝对不会禁止 HDR/杜比. Defaults to VideoQuality._8K.

            audio_max_quality       (AudioQuality, optional)      : 设置提取的音频流清晰度最大值. 设置此参数绝对不会禁止 Hi-Res/杜比. Defaults to AudioQuality._192K.

            video_min_quality       (VideoQuality, optional)      : 设置提取的视频流清晰度最小值，设置此参数绝对不会禁止 HDR/杜比. Defaults to VideoQuality._360P.

            audio_min_quality       (AudioQuality, optional)      : 设置提取的音频流清晰度最小值. 设置此参数绝对不会禁止 Hi-Res/杜比. Defaults to AudioQuality._64K.

            video_accepted_qualities(List[VideoQuality], optional): 设置允许的所有视频流清晰度. Defaults to ALL.

            audio_accepted_qualities(List[AudioQuality], optional): 设置允许的所有音频清晰度. Defaults to ALL.

            codecs                  (List[VideoCodecs], optional) : 设置所有允许提取出来的视频编码. 此项不会忽略 HDR/杜比. Defaults to ALL codecs.

            no_dolby_video          (bool, optional)              : 是否禁止提取杜比视界视频流. Defaults to False.

            no_dolby_audio          (bool, optional)              : 是否禁止提取杜比全景声音频流. Defaults to False.

            no_hdr                  (bool, optional)              : 是否禁止提取 HDR 视频流. Defaults to False.

            no_hires                (bool, optional)              : 是否禁止提取 Hi-Res 音频流. Defaults to False.

        Returns:
            List[VideoStreamDownloadURL | AudioStreamDownloadURL | FLVStreamDownloadURL | HTML5MP4DownloadURL | EpisodeTryMP4DownloadURL]: 提取出来的视频/音频流
        """
        if "durl" in self.__data.keys():
            if self.__data["format"].startswith("flv"):
                # FLV 视频流
                return [FLVStreamDownloadURL(url=self.__data["durl"][0]["url"])]
            else:
                if self.check_html5_mp4_stream():
                    # HTML5 MP4 视频流
                    return [HTML5MP4DownloadURL(url=self.__data["durl"][0]["url"])]
                else:
                    # 会员番剧试看 MP4 流
                    return [EpisodeTryMP4DownloadURL(url=self.__data["durl"][0]["url"])]
        else:
            # 正常情况
            streams = []
            videos_data = self.__data["dash"]["video"]
            audios_data = self.__data["dash"]["audio"]
            flac_data = self.__data["dash"]["flac"]
            dolby_data = self.__data["dash"]["dolby"]
            for video_data in videos_data:
                video_stream_url = video_data["baseUrl"]
                video_stream_quality = VideoQuality(video_data["id"])
                if video_stream_quality == VideoQuality.HDR and no_hdr:
                    continue
                if video_stream_quality == VideoQuality.DOLBY and no_dolby_video:
                    continue
                if (
                    video_stream_quality != VideoQuality.DOLBY
                    and video_stream_quality != VideoQuality.HDR
                    and video_stream_quality.value > video_max_quality.value
                ):
                    continue
                if (
                    video_stream_quality != VideoQuality.DOLBY
                    and video_stream_quality != VideoQuality.HDR
                    and video_stream_quality.value < video_min_quality.value
                ):
                    continue
                if (
                    video_stream_quality != VideoQuality.DOLBY
                    and video_stream_quality != VideoQuality.HDR
                    and (not video_stream_quality in video_accepted_qualities)
                ):
                    continue
                video_stream_codecs = None
                for val in VideoCodecs:
                    if val.value in video_data["codecs"]:
                        video_stream_codecs = val
                if (not video_stream_codecs in codecs) and (
                    video_stream_codecs != None
                ):
                    continue
                video_stream = VideoStreamDownloadURL(
                    url=video_stream_url,
                    video_quality=video_stream_quality,
                    video_codecs=video_stream_codecs,  # type: ignore
                )
                streams.append(video_stream)
            for audio_data in audios_data:
                audio_stream_url = audio_data["baseUrl"]
                audio_stream_quality = AudioQuality(audio_data["id"])
                if audio_stream_quality.value > audio_max_quality.value:
                    continue
                if audio_stream_quality.value < audio_min_quality.value:
                    continue
                if not audio_stream_quality in audio_accepted_qualities:
                    continue
                audio_stream = AudioStreamDownloadURL(
                    url=audio_stream_url, audio_quality=audio_stream_quality
                )
                streams.append(audio_stream)
            if flac_data and (not no_hires):
                if flac_data["audio"]:
                    flac_stream_url = flac_data["audio"]["baseUrl"]
                    flac_stream_quality = AudioQuality(flac_data["audio"]["id"])
                    flac_stream = AudioStreamDownloadURL(
                        url=flac_stream_url, audio_quality=flac_stream_quality
                    )
                    streams.append(flac_stream)
            if dolby_data and (not no_dolby_audio):
                if dolby_data["audio"]:
                    dolby_stream_url = dolby_data["audio"]["baseUrl"]
                    dolby_stream_quality = AudioQuality(dolby_data["audio"]["id"])
                    dolby_stream = AudioStreamDownloadURL(
                        url=dolby_stream_url, audio_quality=dolby_stream_quality
                    )
                    streams.append(dolby_stream)
            return streams

    def detect_best_streams(
        self,
        video_max_quality: VideoQuality = VideoQuality._8K,
        audio_max_quality: AudioQuality = AudioQuality._192K,
        video_min_quality: VideoQuality = VideoQuality._360P,
        audio_min_quality: AudioQuality = AudioQuality._64K,
        video_accepted_qualities: List[VideoQuality] = [
            item
            for _, item in VideoQuality.__dict__.items()
            if isinstance(item, VideoQuality)
        ],
        audio_accepted_qualities: List[AudioQuality] = [
            item
            for _, item in AudioQuality.__dict__.items()
            if isinstance(item, AudioQuality)
        ],
        codecs: List[VideoCodecs] = [VideoCodecs.AV1, VideoCodecs.AVC, VideoCodecs.HEV],
        no_dolby_video: bool = False,
        no_dolby_audio: bool = False,
        no_hdr: bool = False,
        no_hires: bool = False,
    ) -> Union[
        List[FLVStreamDownloadURL],
        List[HTML5MP4DownloadURL],
        List[EpisodeTryMP4DownloadURL],
        List[Union[VideoStreamDownloadURL, AudioStreamDownloadURL, None]],
    ]:
        """
        提取出分辨率、音质等信息最好的音视频流。

        Args:
            **以下参数仅能在音视频流分离的情况下产生作用，flv / mp4 试看流 / html5 mp4 流下以下参数均没有作用**

            video_max_quality       (VideoQuality)                : 设置提取的视频流清晰度最大值，设置此参数绝对不会禁止 HDR/杜比. Defaults to VideoQuality._8K.

            audio_max_quality       (AudioQuality)                : 设置提取的音频流清晰度最大值. 设置此参数绝对不会禁止 Hi-Res/杜比. Defaults to AudioQuality._192K.

            video_min_quality       (VideoQuality, optional)      : 设置提取的视频流清晰度最小值，设置此参数绝对不会禁止 HDR/杜比. Defaults to VideoQuality._360P.

            audio_min_quality       (AudioQuality, optional)      : 设置提取的音频流清晰度最小值. 设置此参数绝对不会禁止 Hi-Res/杜比. Defaults to AudioQuality._64K.

            video_accepted_qualities(List[VideoQuality], optional): 设置允许的所有视频流清晰度. Defaults to ALL.

            audio_accepted_qualities(List[AudioQuality], optional): 设置允许的所有音频清晰度. Defaults to ALL.

            codecs                  (List[VideoCodecs])           : 设置所有允许提取出来的视频编码. 在数组中越靠前的编码选择优先级越高. 此项不会忽略 HDR/杜比. Defaults to [VideoCodecs.AV1, VideoCodecs.AVC, VideoCodecs.HEV].

            no_dolby_video          (bool)                        : 是否禁止提取杜比视界视频流. Defaults to False.

            no_dolby_audio          (bool)                        : 是否禁止提取杜比全景声音频流. Defaults to False.

            no_hdr                  (bool)                        : 是否禁止提取 HDR 视频流. Defaults to False.

            no_hires                (bool)                        : 是否禁止提取 Hi-Res 音频流. Defaults to False.

        Returns:
            List[VideoStreamDownloadURL | AudioStreamDownloadURL | FLVStreamDownloadURL | HTML5MP4DownloadURL | None]: FLV 视频流 / HTML5 MP4 视频流 / 番剧或课程试看 MP4 视频流返回 `[FLVStreamDownloadURL | HTML5MP4StreamDownloadURL | EpisodeTryMP4DownloadURL]`, 否则为 `[VideoStreamDownloadURL, AudioStreamDownloadURL]`, 如果未匹配上任何合适的流则对应的位置位 `None`
        """
        if self.check_flv_stream():
            return self.detect_all()  # type: ignore
        elif self.check_html5_mp4_stream():
            return self.detect_all()  # type: ignore
        elif self.check_episode_try_mp4_stream():
            return self.detect_all()  # type: ignore
        else:
            data = self.detect(
                video_max_quality=video_max_quality,
                audio_max_quality=audio_max_quality,
                video_min_quality=video_min_quality,
                audio_min_quality=audio_min_quality,
                video_accepted_qualities=video_accepted_qualities,
                audio_accepted_qualities=audio_accepted_qualities,
                codecs=codecs,
            )
            video_streams = []
            audio_streams = []
            for stream in data:
                if isinstance(stream, VideoStreamDownloadURL):
                    video_streams.append(stream)
                if isinstance(stream, AudioStreamDownloadURL):
                    audio_streams.append(stream)

            def video_stream_cmp(
                s1: VideoStreamDownloadURL, s2: VideoStreamDownloadURL
            ):
                # 杜比/HDR 优先
                if s1.video_quality == VideoQuality.DOLBY and (not no_dolby_video):
                    return 1
                elif s2.video_quality == VideoQuality.DOLBY and (not no_dolby_video):
                    return -1
                elif s1.video_quality == VideoQuality.HDR and (not no_hdr):
                    return 1
                elif s2.video_quality == VideoQuality.HDR and (not no_hdr):
                    return -1
                if s1.video_quality.value != s2.video_quality.value:
                    return s1.video_quality.value - s2.video_quality.value
                    # Detect the high quality stream to the end.
                elif s1.video_codecs.value != s2.video_codecs.value:
                    return codecs.index(s2.video_codecs) - codecs.index(s1.video_codecs)
                return -1

            def audio_stream_cmp(
                s1: AudioStreamDownloadURL, s2: AudioStreamDownloadURL
            ):
                # 杜比/Hi-Res 优先
                if s1.audio_quality == AudioQuality.DOLBY and (not no_dolby_audio):
                    return 1
                if s2.audio_quality == AudioQuality.DOLBY and (not no_dolby_audio):
                    return -1
                if s1.audio_quality == AudioQuality.HI_RES and (not no_hires):
                    return 1
                if s2.audio_quality == AudioQuality.HI_RES and (not no_hires):
                    return -1
                return s1.audio_quality.value - s2.audio_quality.value

            video_streams.sort(key=cmp_to_key(video_stream_cmp), reverse=True)
            audio_streams.sort(key=cmp_to_key(audio_stream_cmp), reverse=True)
            if len(video_streams) == 0:
                video_streams = [None]
            if len(audio_streams) == 0:
                audio_streams = [None]
            return [video_streams[0], audio_streams[0]]<|MERGE_RESOLUTION|>--- conflicted
+++ resolved
@@ -23,16 +23,11 @@
 
 from . import settings
 from .utils.utils import get_api
-<<<<<<< HEAD
-from .utils.network_httpx import get_session, Api
-=======
 from .utils.AsyncEvent import AsyncEvent
 from .utils.credential import Credential
 from .utils.BytesReader import BytesReader
 from .utils.danmaku import Danmaku, SpecialDanmaku
-from .utils.network_httpx import request, get_session
-from .utils.aid_bvid_transformer import aid2bvid, bvid2aid
->>>>>>> 6967eef7
+from .utils.network_httpx import request, get_session, Api
 from .utils.network import get_session as get_session_aiohttp
 from .exceptions import (
     ArgsException,
