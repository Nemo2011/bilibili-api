--- conflicted
+++ resolved
@@ -504,10 +504,7 @@
             "cid": cid,
             "from_client": "BROWSER",
             "web_location": 1315873,
-<<<<<<< HEAD
-=======
             "platform": "html5" if html5 else "pc",
->>>>>>> 79c22083
         }
         if html5:
             params["platform"] = "html5"
