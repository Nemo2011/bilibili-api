import re
from enum import Enum
<<<<<<< HEAD
from inspect import isclass, iscoroutinefunction, isfunction, ismethod
from typing import Any, Dict, List, Optional, Union
=======
from inspect import isclass
from inspect import iscoroutinefunction as isAsync
from inspect import isfunction as isFn
from typing import Any, Dict, List, Optional, Tuple
>>>>>>> 79c22083

import bilibili_api

SENTENCES = re.compile(r"\w+(?:\([^\)]*\))?\.?")  # 将一条长指令分解成若干语句
FUNC = re.compile(r"[^\.\(]+")  # 从语句中获取要调用的函数或方法名
ARGS = re.compile(r"[^,\(\)]*[,\)]")  # 从语句中获取参数值或指名参数值


class ParseError(Exception):
    """
    解析错误
    """

    def __init__(self, operations: List[Dict[str, Union[str, List[Any], Dict[str, Any]]]]):
        super().__init__(operations[-1]["sentence"])
        self.operations = operations


async def parse(path: str, params: Optional[Dict[str, str]] = None) -> Any:
    """
    解析字符串

    Args:
        path (str): 需要解析的字符串

        params (Dict[str, str], Optional): 自定义参数

    Returns:
        Any: 解析结果
    """
    # 常规解析
    if params is None:
        params = {}
    v = params.get(path, None)
    if v is not None:
        return v
    elif path.startswith("'") and path.endswith("'"):
        return path[1:-1]
    elif path.startswith('"') and path.endswith('"'):
        return path[1:-1]
    elif path == "None":
        return None
    elif path == "True":
        return True
    elif path == "False":
        return False
    elif path.removeprefix("-").isdigit():
        return int(path)
    elif path.removeprefix("-").replace(".", "", 1).isdigit() and path.count(".") < 2:
        return float(path)

    # 当前解析到的位置
    position: Any = bilibili_api  # 起始点
    # 操作集
    operations: List[Dict[str, Union[str, List[Any], Dict[str, Any]]]] = []
    # 遍历指令
    for sentence in SENTENCES.findall(path):
        # 分解执行的函数名、参数、指名参数
        func: str = FUNC.findall(sentence)[0]
        flags: List[str] = ARGS.findall(sentence)
        args, kwargs = [], {}

        for flag in flags:
            # 去除句尾的逗号或小括号
            flag = flag[:-1]
            if flag == "":
                continue

            # 通过判断是否有等号存入参数列表或指名参数字典
            arg = flag.split("=")
            if len(arg) == 1:
                args.append(await parse(arg[0], params))
            else:
                kwargs[arg[0]] = await parse(arg[1], params)

        operations.append({"sentence": sentence, "func": func, "args": args, "kwargs": kwargs})

        # 开始转移
        if isinstance(position, dict):
            position = position.get(func, None)
        elif isinstance(position, list):
            position = position[int(func)]
        else:
            position = getattr(position, func, None)

        # 函数调用或创建对象
        if iscoroutinefunction(position):
            position = await position(*args, **kwargs)
        elif isfunction(position) or ismethod(position):
            position = position(*args, **kwargs)
        elif isclass(position) and not issubclass(position, Enum):
            position = position(*args, **kwargs)

        # 当前位置为空则抛出操作集
        if position is None:
            raise ParseError(operations)
    return position<|MERGE_RESOLUTION|>--- conflicted
+++ resolved
@@ -1,14 +1,9 @@
 import re
 from enum import Enum
-<<<<<<< HEAD
-from inspect import isclass, iscoroutinefunction, isfunction, ismethod
-from typing import Any, Dict, List, Optional, Union
-=======
 from inspect import isclass
 from inspect import iscoroutinefunction as isAsync
 from inspect import isfunction as isFn
 from typing import Any, Dict, List, Optional, Tuple
->>>>>>> 79c22083
 
 import bilibili_api
 
