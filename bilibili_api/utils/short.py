"""
bilibili_api.utils.short

一个很简单的处理短链接的模块，主要是读取跳转链接。
"""
import httpx
from yarl import URL
from typing import Union
from .network_httpx import get_session
from .Credential import Credential
from .. import settings
from typing import Optional


<<<<<<< HEAD
async def get_real_url(short_url: str, credential: Optional[Credential] = None) -> str:
=======
async def get_real_url(short_url: Union[str, URL]) -> Union[str, URL]:
>>>>>>> 8a20c326
    """
    获取短链接跳转目标，以进行操作。
    Params:
        short_url(str): 短链接。
        credential(Credential \| None): 凭据类。
    Returns:
        目标链接（如果不是有效的链接会报错）
        返回值为原 url 类型
    """
    credential = credential if credential else Credential()
    config = {}
    config["method"] = "GET"
    config["url"] = short_url
    config["follow_redirects"] = False
    if settings.proxy:
        config["proxies"] = {"all://": settings.proxy}
    try:
<<<<<<< HEAD
        resp = await get_session().head(url=short_url, follow_redirects=True, cookies=credential.get_cookies())
        u = resp.url
=======
        resp = await get_session().head(url=str(short_url), follow_redirects=True)
        u = resp.url # wtf httpx.url
        if type(short_url) == URL:
            return URL(str(u))
>>>>>>> 8a20c326
        return str(u)
    except Exception as e:
        raise e


async def get_headers(short_url: str) -> httpx.Headers:
    """
    获取链接的 headers。
    """
    config = {}
    config["method"] = "GET"
    config["url"] = short_url
    config["follow_redirects"] = False
    if settings.proxy:
        config["proxies"] = {"all://": settings.proxy}
    resp = await get_session().head(url=short_url, follow_redirects=False)
    return resp.headers<|MERGE_RESOLUTION|>--- conflicted
+++ resolved
@@ -12,11 +12,7 @@
 from typing import Optional
 
 
-<<<<<<< HEAD
-async def get_real_url(short_url: str, credential: Optional[Credential] = None) -> str:
-=======
-async def get_real_url(short_url: Union[str, URL]) -> Union[str, URL]:
->>>>>>> 8a20c326
+async def get_real_url(short_url: Union[str, URL], credential: Optional[Credential] = None) -> Union[str, URL]:
     """
     获取短链接跳转目标，以进行操作。
     Params:
@@ -34,15 +30,10 @@
     if settings.proxy:
         config["proxies"] = {"all://": settings.proxy}
     try:
-<<<<<<< HEAD
-        resp = await get_session().head(url=short_url, follow_redirects=True, cookies=credential.get_cookies())
-        u = resp.url
-=======
         resp = await get_session().head(url=str(short_url), follow_redirects=True)
         u = resp.url # wtf httpx.url
         if type(short_url) == URL:
             return URL(str(u))
->>>>>>> 8a20c326
         return str(u)
     except Exception as e:
         raise e
