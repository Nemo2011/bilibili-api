"""
bilibili_api.utils.network_httpx

复写了 .utils.network，使用 httpx
"""

import asyncio
import atexit
import hashlib
import json
import re
import threading
import time
import uuid
from dataclasses import dataclass, field
from functools import reduce
from inspect import iscoroutinefunction as isAsync
from typing import Any, Coroutine, Dict, Union
from urllib.parse import urlencode

import httpx

from .. import settings
from ..exceptions import ApiException, ResponseCodeException
from .credential import Credential
from .sync import sync
from .utils import get_api

__session_pool = {}
last_proxy = ""
wbi_mixin_key = ""

# 使用 Referer 和 UA 请求头以绕过反爬虫机制
HEADERS = {
    "User-Agent": "Mozilla/5.0 (Windows NT 10.0; Win64; x64) AppleWebKit/537.36 (KHTML, like Gecko) Chrome/114.0.0.0 Safari/537.36 Edg/114.0.1823.37",
    "Referer": "https://www.bilibili.com",
}
API = get_api("credential")


def retry(times: int = 3):
    """
    重试装饰器

    Args:
        times (int): 最大重试次数 默认 3 次 负数则一直重试直到成功

    Returns:
        Any: 原函数调用结果
    """
    def wrapper(func: Coroutine):
        async def inner(*args, **kwargs):
            # 这里必须新建一个变量用来计数！！不能直接对 times 操作！！！
            nonlocal times
            loop = times
            while loop != 0:
                if loop != times and settings.request_log:
                    settings.logger.info("第 %d 次重试", times - loop)
                loop -= 1
                try:
                    return await func(*args, **kwargs)
                except json.decoder.JSONDecodeError:
                    # json 解析错误 说明数据获取有误 再给次机会
                    continue
                except ResponseCodeException as e:
                    # -403 时尝试重新获取 wbi_mixin_key 可能过期了
                    if e.code == -403:
                        global wbi_mixin_key
                        wbi_mixin_key = ""
                        continue
                    # 不是 -403 错误直接报错
                    raise
            raise ApiException("重试达到最大次数")
        return inner

    if isAsync(times):
        # 防呆不防傻 防止有人 @retry() 不打括号
        func = times
        times = 3
        return wrapper(func)

    return wrapper


@dataclass
class Api:
    """
    用于请求的 Api 类

    Args:
        url (str): 请求地址

        method (str): 请求方法

        comment (str, optional): 注释. Defaults to "".

        wbi (bool, optional): 是否使用 wbi 鉴权. Defaults to False.

        verify (bool, optional): 是否验证凭据. Defaults to False.

        no_csrf (bool, optional): 是否不使用 csrf. Defaults to False.

        json_body (bool, optional): 是否使用 json 作为载荷. Defaults to False.

        ignore_code (bool, optional): 是否忽略返回值 code. Defaults to False.

        data (dict, optional): 请求载荷. Defaults to {}.

        params (dict, optional): 请求参数. Defaults to {}.

        credential (Credential, optional): 凭据. Defaults to Credential().
    """
    url: str
    method: str
    comment: str = ""
    wbi: bool = False
    verify: bool = False
    no_csrf: bool = False
    json_body: bool = False
    ignore_code: bool = False
    data: dict = field(default_factory=dict)
    params: dict = field(default_factory=dict)
    credential: Credential = field(default_factory=Credential)

    def __post_init__(self):
        self.method = self.method.upper()
        self.original_data = self.data.copy()
        self.original_params = self.params.copy()
        self.data = {k: "" for k in self.data.keys()}
        self.params = {k: "" for k in self.params.keys()}
        if self.credential is None:
            self.credential = Credential()
        self.__result = None

    def __setattr__(self, __name: str, __value: Any) -> None:
        """
        每次更新参数都要把 __result 清除
        """
        if self.initialized and __name != "_Api__result":
            self.__result = None
        return super().__setattr__(__name, __value)

    @property
    def initialized(self):
        return "_Api__result" in self.__dict__

    @property
    async def result(self) -> Union[None, dict]:
        """
        异步获取请求结果

        `self.__result` 用来暂存数据 参数不变时获取结果不变
        """
        if self.__result is None:
            self.__result = await self.request()
        return self.__result

    @property
    def sync_result(self) -> Union[None, dict]:
        """
        通过 `sync` 同步获取请求结果

        一般用于非协程内同步获取数据
        """
        return sync(self.result)

    @property
    def thread_result(self) -> Union[None, dict]:
        """
        通过 `threading.Thread` 同步获取请求结果

        一般用于协程内同步获取数据

        为什么协程里不直接 await self.result 呢

        因为协程内有的地方不让异步

        例如类的 `__init__()` 函数中需要获取请求结果时
        """
        job = threading.Thread(target=asyncio.run, args=[self.result])
        job.start()
        while job.is_alive():
            time.sleep(0.0167)
        return self.__result

    def update_data(self, **kwargs):
        """
        毫无亮点的更新 data
        """
        self.data.update(kwargs)
        self.__result = None
        return self

    def update_params(self, **kwargs):
        """
        毫无亮点的更新 params
        """
        self.params.update(kwargs)
        self.__result = None
        return self

    def update(self, **kwargs):
        """
        毫无亮点的自动选择更新
        """
        if self.method == "GET":
            return self.update_params(**kwargs)
        else:
            return self.update_data(**kwargs)

    @retry(times=3)
    async def request(self, **kwargs) -> Any:
        """
        向接口发送请求。

        Returns:
            接口未返回数据时，返回 None，否则返回该接口提供的 data 或 result 字段的数据。
        """
        # 请求为非 GET 且 no_csrf 不为 True 时要求 bili_jct
        if self.method != "GET" and not self.no_csrf:
            self.credential.raise_for_no_bili_jct()

        if settings.request_log:
            settings.logger.info(self)

        # jsonp
        if self.params.get("jsonp") == "jsonp":
            self.params["callback"] = "callback"

        if self.wbi:
            global wbi_mixin_key
            if wbi_mixin_key == "":
                wbi_mixin_key = await get_mixin_key()
            enc_wbi(self.params, wbi_mixin_key)

        # 自动添加 csrf
        if not self.no_csrf and self.method in ["POST", "DELETE", "PATCH"]:
            self.data["csrf"] = self.credential.bili_jct
            self.data["csrf_token"] = self.credential.bili_jct

        cookies = self.credential.get_cookies()
        cookies["buvid3"] = str(uuid.uuid1())
        cookies["Domain"] = ".bilibili.com"

        config = {
            "url": self.url,
            "method": self.method,
            "data": self.data,
            "params": self.params,
            "cookies": cookies,
            "headers": HEADERS.copy(),
        }
        config.update(kwargs)

        if self.json_body:
            config["headers"]["Content-Type"] = "application/json"
            config["data"] = json.dumps(config["data"])

        session = get_session()
        resp = await session.request(**config)

        # 检查响应头 Content-Length
        content_length = resp.headers.get("content-length")
        if content_length and int(content_length) == 0:
            return None

        if "callback" in self.params:
            # JSONP 请求
            resp_data: dict = json.loads(
                re.match("^.*?({.*}).*$", resp.text, re.S).group(1))
        else:
            # JSON
            resp_data: dict = json.loads(resp.text)

        # 检查 code
        if not self.ignore_code:
            code = resp_data.get("code")

            if code is None:
                raise ResponseCodeException(-1, "API 返回数据未含 code 字段", resp_data)
            if code != 0:
                msg = resp_data.get("msg")
                if msg is None:
                    msg = resp_data.get("message")
                if msg is None:
                    msg = "接口未返回错误信息"
                raise ResponseCodeException(code, msg, resp_data)

        real_data = resp_data.get("data")
        if real_data is None:
            real_data = resp_data.get("result")
        return real_data

    @classmethod
    def from_file(cls, path: str, credential: Union[Credential, None] = None):
        """
        以 json 文件生成对象

        Args:
            path (str): 例如 user.info.info

            credential (Credential, Optional): 凭据类. Defaults to None.

        Returns:
            api (Api): 从文件中读取的 api 信息
        """
        path_list = path.split(".")
        api = get_api(path_list.pop(0))
        for key in path_list:
            api = api.get(key)
        return cls(credential=credential, **api)


async def check_valid(credential: Credential) -> bool:
    """
    检查 cookies 是否有效

    Args:
        credential (Credential): 凭据类

    Returns:
        bool: cookies 是否有效
    """
    data = await get_nav(credential)
    return data["isLogin"]


async def get_nav(credential: Union[Credential, None] = None):
    """
    获取导航

    Args:
        credential (Credential, Optional): 凭据类. Defaults to None

    Returns:
        dict: 账号相关信息
    """
    return await Api(credential=credential, **API["info"]["valid"]).result


async def get_mixin_key() -> str:
    """
    获取混合密钥

    Returns:
        str: 新获取的密钥
    """
    data = await get_nav()
    wbi_img: Dict[str, str] = data["wbi_img"]
    # 为什么要把里的 lambda 表达式换成函数 这不是一样的吗
    # split = lambda key: wbi_img.get(key).split("/")[-1].split(".")[0]
    def split(key): return wbi_img.get(key).split("/")[-1].split(".")[0]
    ae = split("img_url") + split("sub_url")
    oe = [46, 47, 18, 2, 53, 8, 23, 32, 15, 50, 10, 31, 58, 3, 45, 35, 27, 43, 5, 49, 33, 9, 42, 19, 29, 28, 14, 39, 12, 38, 41, 13,
          37, 48, 7, 16, 24, 55, 40, 61, 26, 17, 0, 1, 60, 51, 30, 4, 22, 25, 54, 21, 56, 59, 6, 63, 57, 62, 11, 36, 20, 34, 44, 52]
    le = reduce(lambda s, i: s + (ae[i] if i < len(ae) else ""), oe, "")
    return le[:32]


def enc_wbi(params: dict, mixin_key: str):
    """
    更新请求参数

    Args:
        params (dict): 原请求参数

        mixin_key (str): 混合密钥
    """
    params.pop("w_rid", None)  # 重试时先把原有 w_rid 去除
    params["wts"] = int(time.time())
    Ae = urlencode(sorted(params.items()))
    params["w_rid"] = hashlib.md5(
        (Ae + mixin_key).encode(encoding="utf-8")
    ).hexdigest()


@atexit.register
def __clean() -> None:
    """
    程序退出清理操作。
    """
    try:
        loop = asyncio.get_event_loop()
    except RuntimeError:
        return

    async def __clean_task():
        await __session_pool[loop].close()

    if loop.is_closed():
        loop.run_until_complete(__clean_task())
    else:
        loop.create_task(__clean_task())


async def request(
    method: str,
    url: str,
    params: Union[dict, None] = None,
    data: Any = None,
    credential: Union[Credential, None] = None,
    no_csrf: bool = False,
    json_body: bool = False,
    **kwargs,
) -> Any:
    """
    向接口发送请求。

    Args:
        method     (str)                 : 请求方法。

        url        (str)                 : 请求 URL。

        params     (dict, optional)      : 请求参数。

        data       (Any, optional)       : 请求载荷。

        credential (Credential, optional): Credential 类。

        no_csrf    (bool, optional)      : 不要自动添加 CSRF。

        json_body  (bool, optional)      : 载荷是否为 JSON

    Returns:
        接口未返回数据时，返回 None，否则返回该接口提供的 data 或 result 字段的数据。
    """
    if credential is None:
        credential = Credential()

    method = method.upper()
    # 请求为非 GET 且 no_csrf 不为 True 时要求 bili_jct
    if method != "GET" and not no_csrf:
        credential.raise_for_no_bili_jct()

    # 使用 Referer 和 UA 请求头以绕过反爬虫机制
    # DEFAULT_HEADERS = {
    #     "Referer": "https://www.bilibili.com",
    #     "User-Agent": "Mozilla/5.0",
    # }
    # 现有常量为啥不用...
    headers = HEADERS.copy()

    if params is None:
        params = {}

    # 处理 wbi 鉴权
    # 为什么tmd api 信息不传入而是直接传入 url
    if "wbi" in url:  # 只能暂时这么判断了
        global wbi_mixin_key
        if wbi_mixin_key == "":
            wbi_mixin_key = await get_mixin_key()
        enc_wbi(params, wbi_mixin_key)

    # 自动添加 csrf
    if not no_csrf and method in ["POST", "DELETE", "PATCH"]:
        if data is None:
            data = {}
        data["csrf"] = credential.bili_jct
        data["csrf_token"] = credential.bili_jct

    # jsonp

    if params.get("jsonp", "") == "jsonp":
        params["callback"] = "callback"

    cookies = credential.get_cookies()
    cookies["buvid3"] = str(uuid.uuid1())
    cookies["Domain"] = ".bilibili.com"

    config = {
        "method": method,
        "url": url,
        "params": params,
        "data": data,
        "headers": headers,
        "cookies": cookies,
    }

    config.update(kwargs)

    if json_body:
        config["headers"]["Content-Type"] = "application/json"
        config["data"] = json.dumps(config["data"])

    # config["ssl"] = False

    # config["verify_ssl"] = False
    # config["ssl"] = False

    session = get_session()

    resp = await session.request(**config)
    # except Exception :
    #    raise httpx.ConnectError("连接出错。")

    # 检查响应头 Content-Length
    content_length = resp.headers.get("content-length")
    if content_length and int(content_length) == 0:
        return None

    # 检查响应头 Content-Type
    # content_type = resp.headers.get("content-type")

    # 不是 application/json
    # if content_type.lower().index("application/json") == -1:
    #     raise ResponseException("响应不是 application/json 类型")

    raw_data = resp.text
    resp_data: dict

    if "callback" in params:
        # JSONP 请求
        resp_data = json.loads(
            re.match("^.*?({.*}).*$", raw_data, re.S).group(1))  # type: ignore
    else:
        # JSON
        resp_data = json.loads(raw_data)

    # 检查 code
    code = resp_data.get("code", None)

    if code is None:
        raise ResponseCodeException(-1, "API 返回数据未含 code 字段", resp_data)
    if code != 0:
        msg = resp_data.get("msg", None)
        if msg is None:
            msg = resp_data.get("message", None)
        if msg is None:
            msg = "接口未返回错误信息"
        raise ResponseCodeException(code, msg, resp_data)

    real_data = resp_data.get("data", None)
    if real_data is None:
        real_data = resp_data.get("result", None)
    return real_data


def get_session() -> httpx.AsyncClient:
    """
    获取当前模块的 httpx.AsyncClient 对象，用于自定义请求

    Returns:
        httpx.AsyncClient
    """
    global __session_pool, last_proxy
    loop = asyncio.get_event_loop()
    session = __session_pool.get(loop, None)
    if session is None or last_proxy != settings.proxy:
        if settings.proxy != "":
            last_proxy = settings.proxy
            proxies = {"all://": settings.proxy}
            session = httpx.AsyncClient(
                proxies=proxies, timeout=settings.timeout)  # type: ignore
        else:
            last_proxy = ""
            session = httpx.AsyncClient(timeout=settings.timeout)
        __session_pool[loop] = session

    return session


def set_session(session: httpx.AsyncClient) -> None:
    """
    用户手动设置 Session

    Args:
        session (httpx.AsyncClient):  httpx.AsyncClient 实例。
    """
    loop = asyncio.get_event_loop()
<<<<<<< HEAD
    __session_pool[loop] = session


def rollback(func):
    async def wrapper(*args, **kwargs):
        try:
            return await func(*args, **kwargs)
        except AttributeError:
            return await request_old(*args, **kwargs)
    return wrapper


def retry(times: int = 3):
    """
    重试装饰器

    Args:
        times (int): 最大重试次数 默认 3 次 负数则一直重试直到成功

    Returns:
        Any: 原函数调用结果
    """
    def wrapper(func: Coroutine):
        async def inner(*args, **kwargs):
            # 这里必须新建一个变量用来计数！！不能直接对 times 操作！！！
            nonlocal times
            loop = times
            while loop != 0:
                if loop != times and settings.request_log:
                    settings.logger.info(f"第 {times - loop} 次重试")
                loop -= 1
                try:
                    return await func(*args, **kwargs)
                except json.decoder.JSONDecodeError:
                    # json 解析错误 说明数据获取有误 再给次机会
                    continue
                except ResponseCodeException as e:
                    # -403 时尝试重新获取 wbi_mixin_key 可能过期了
                    if e.code == -403:
                        global wbi_mixin_key
                        wbi_mixin_key = ""
                        continue
                    # 不是 -403 错误直接报错
                    raise e
                except Exception as e:
                    raise e
            raise ApiException("重试达到最大次数")
        return inner

    if isAsync(times):
        # 防呆不防傻 防止有人 @retry() 不打括号
        func = times
        times = 3
        return wrapper(func)

    return wrapper


@retry()
@rollback
async def request(api: Api, url: str = "", params: dict = None, **kwargs) -> Any:
    """
    向接口发送请求。

    Args:
        api (Api): 请求 Api 信息。

        url, params: 这两个参数是为了通过 Conventional Commits 写的，最后使用的时候(指完全取代老的之后)可以去掉。

    Returns:
        接口未返回数据时，返回 None，否则返回该接口提供的 data 或 result 字段的数据。
    """
    # 请求为非 GET 且 no_csrf 不为 True 时要求 bili_jct
    if api.method != "GET" and not api.no_csrf:
        api.credential.raise_for_no_bili_jct()

    if settings.request_log:
        settings.logger.info(api)

    # jsonp
    if api.params.get("jsonp") == "jsonp":
        api.params["callback"] = "callback"

    if api.wbi:
        global wbi_mixin_key
        if wbi_mixin_key == "":
            wbi_mixin_key = await get_mixin_key()
        enc_wbi(api.params, wbi_mixin_key)

    # 自动添加 csrf
    if not api.no_csrf and api.method in ["POST", "DELETE", "PATCH"]:
        api.data["csrf"] = api.credential.bili_jct
        api.data["csrf_token"] = api.credential.bili_jct

    cookies = api.credential.get_cookies()
    cookies["buvid3"] = str(uuid.uuid1())
    cookies["Domain"] = ".bilibili.com"

    config = {
        "url": api.url,
        "method": api.method,
        "data": api.data,
        "params": api.params,
        "cookies": cookies,
        "headers": HEADERS,
    }
    config.update(kwargs)

    if api.json_body:
        config["headers"]["Content-Type"] = "application/json"
        config["data"] = json.dumps(config["data"])

    session = get_session()
    resp = await session.request(**config)

    # 检查响应头 Content-Length
    content_length = resp.headers.get("content-length")
    if content_length and int(content_length) == 0:
        return None

    if "callback" in api.params:
        # JSONP 请求
        resp_data: dict = json.loads(
            re.match("^.*?({.*}).*$", resp.text, re.S).group(1))
    else:
        # JSON
        resp_data: dict = json.loads(resp.text)

    # 检查 code
    if not api.ignore_code:
        code = resp_data.get("code")

        if code is None:
            raise ResponseCodeException(-1, "API 返回数据未含 code 字段", resp_data)
        if code != 0:
            msg = resp_data.get("msg")
            if msg is None:
                msg = resp_data.get("message")
            if msg is None:
                msg = "接口未返回错误信息"
            raise ResponseCodeException(code, msg, resp_data)

    real_data = resp_data.get("data")
    if real_data is None:
        real_data = resp_data.get("result")
    return real_data
=======
    __session_pool[loop] = session
>>>>>>> 5328d283
<|MERGE_RESOLUTION|>--- conflicted
+++ resolved
@@ -567,7 +567,6 @@
         session (httpx.AsyncClient):  httpx.AsyncClient 实例。
     """
     loop = asyncio.get_event_loop()
-<<<<<<< HEAD
     __session_pool[loop] = session
 
 
@@ -611,9 +610,7 @@
                         wbi_mixin_key = ""
                         continue
                     # 不是 -403 错误直接报错
-                    raise e
-                except Exception as e:
-                    raise e
+                    raise
             raise ApiException("重试达到最大次数")
         return inner
 
@@ -713,7 +710,4 @@
     real_data = resp_data.get("data")
     if real_data is None:
         real_data = resp_data.get("result")
-    return real_data
-=======
-    __session_pool[loop] = session
->>>>>>> 5328d283
+    return real_data